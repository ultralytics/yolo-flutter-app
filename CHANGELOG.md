--- conflicted
+++ resolved
@@ -1,19 +1,20 @@
-## 0.1.40
-
-<<<<<<< HEAD
+## 0.1.41
+
 - **Bug Fix**: Fix `MissingPluginException` for default YOLO instances
   - Fixed critical issue where creating YOLO instances without `useMultiInstance: true` resulted in `MissingPluginException: No implementation found for method predictSingleImage on channel yolo_single_image_channel_default`
   - Modified `ChannelConfig.createChannel()` to treat `'default'` instance ID as null for backward compatibility
   - The native side registers the default channel as `yolo_single_image_channel` without any suffix
   - Now properly handles default instances by not appending `_default` suffix to channel name
   - **Upgrade Note**: If you experienced `MissingPluginException` errors with v0.1.38+, this version resolves the issue
-=======
+
+
+## 0.1.40
+
 - **Bug Fix**: Fix double overlay rendering when using `onResult` callback with native overlays enabled
   - **Root Cause**: When `showOverlays: true` and `onResult` callback was set, both native and Flutter overlays were rendering simultaneously, causing duplicate bounding boxes
   - **Flutter**: Added safeguard to clear existing `_currentDetections` when double-overlay scenario is detected
   - **Behavior**: Preserves original `showOverlays` contract (controls Flutter overlay) while preventing double rendering when native overlays are also enabled
   - **Impact**: Eliminates duplicate bounding boxes, improves performance by reducing unnecessary setState calls, and maintains full callback functionality without breaking existing API contract
->>>>>>> 16587c9b
 
 ## 0.1.39
 
