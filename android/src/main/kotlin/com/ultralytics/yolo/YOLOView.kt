// Ultralytics 🚀 AGPL-3.0 License - https://ultralytics.com/license

package com.ultralytics.yolo

import android.Manifest
import android.app.Activity
import android.content.Context
import android.content.pm.PackageManager
import android.graphics.*
import android.util.AttributeSet
import android.util.Log
import android.view.*
import android.widget.FrameLayout
import android.widget.Toast
import android.view.ScaleGestureDetector
import androidx.camera.core.*
import androidx.camera.core.Camera
import androidx.camera.lifecycle.ProcessCameraProvider
import androidx.camera.view.PreviewView
import androidx.core.app.ActivityCompat
import androidx.core.content.ContextCompat
import androidx.lifecycle.DefaultLifecycleObserver
import androidx.lifecycle.Lifecycle
import androidx.lifecycle.LifecycleOwner
import com.google.common.util.concurrent.ListenableFuture
import java.util.concurrent.Executors
import kotlin.math.max
import kotlin.math.min
import android.widget.TextView
import android.view.Gravity
import java.util.concurrent.ExecutorService
import java.util.concurrent.TimeUnit
import android.content.res.Configuration

class YOLOView @JvmOverloads constructor(
    context: Context,
    attrs: AttributeSet? = null
) : FrameLayout(context, attrs), DefaultLifecycleObserver {

    // Lifecycle owner for camera
    private var lifecycleOwner: LifecycleOwner? = null

    companion object {
        private const val REQUEST_CODE_PERMISSIONS = 10
        private val REQUIRED_PERMISSIONS = arrayOf(Manifest.permission.CAMERA)
        private var previewUseCase: Preview? = null

        private const val TAG = "YOLOView"

        // Line thickness and corner radius
        private const val BOX_LINE_WIDTH = 8f
        private const val BOX_CORNER_RADIUS = 12f
        private const val KEYPOINT_LINE_WIDTH = 6f

        // Colors derived from Ultralytics
        private val ultralyticsColors = arrayOf(
            Color.argb(153, 4,   42,  255),
            Color.argb(153, 11,  219, 235),
            Color.argb(153, 243, 243, 243),
            Color.argb(153, 0,   223, 183),
            Color.argb(153, 17,  31,  104),
            Color.argb(153, 255, 111, 221),
            Color.argb(153, 255, 68,  79),
            Color.argb(153, 204, 237, 0),
            Color.argb(153, 0,   243, 68),
            Color.argb(153, 189, 0,   255),
            Color.argb(153, 0,   180, 255),
            Color.argb(153, 221, 0,   186),
            Color.argb(153, 0,   255, 255),
            Color.argb(153, 38,  192, 0),
            Color.argb(153, 1,   255, 179),
            Color.argb(153, 125, 36,  255),
            Color.argb(153, 123, 0,   104),
            Color.argb(153, 255, 27,  108),
            Color.argb(153, 252, 109, 47),
            Color.argb(153, 162, 255, 11)
        )

        // Pose
        private val posePalette = arrayOf(
            floatArrayOf(255f, 128f,  0f),
            floatArrayOf(255f, 153f,  51f),
            floatArrayOf(255f, 178f, 102f),
            floatArrayOf(230f, 230f,   0f),
            floatArrayOf(255f, 153f, 255f),
            floatArrayOf(153f, 204f, 255f),
            floatArrayOf(255f, 102f, 255f),
            floatArrayOf(255f,  51f, 255f),
            floatArrayOf(102f, 178f, 255f),
            floatArrayOf( 51f, 153f, 255f),
            floatArrayOf(255f, 153f, 153f),
            floatArrayOf(255f, 102f, 102f),
            floatArrayOf(255f,  51f,  51f),
            floatArrayOf(153f, 255f, 153f),
            floatArrayOf(102f, 255f, 102f),
            floatArrayOf( 51f, 255f,  51f),
            floatArrayOf(  0f, 255f,   0f),
            floatArrayOf(  0f,   0f, 255f),
            floatArrayOf(255f,   0f,   0f),
            floatArrayOf(255f, 255f, 255f),
        )

        private val kptColorIndices = intArrayOf(
            16,16,16,16,16,
            9, 9, 9, 9, 9, 9,
            0, 0, 0, 0, 0, 0
        )

        private val limbColorIndices = intArrayOf(
            0, 0, 0, 0,
            7, 7, 7,
            9, 9, 9, 9, 9,
            16,16,16,16,16,16,16
        )

        private val skeleton = arrayOf(
            intArrayOf(16, 14),
            intArrayOf(14, 12),
            intArrayOf(17, 15),
            intArrayOf(15, 13),
            intArrayOf(12, 13),
            intArrayOf(6, 12),
            intArrayOf(7, 13),
            intArrayOf(6, 7),
            intArrayOf(6, 8),
            intArrayOf(7, 9),
            intArrayOf(8, 10),
            intArrayOf(9, 11),
            intArrayOf(2, 3),
            intArrayOf(1, 2),
            intArrayOf(1, 3),
            intArrayOf(2, 4),
            intArrayOf(3, 5),
            intArrayOf(4, 6),
            intArrayOf(5, 7)
        )
    }

    // Callback to notify inference results externally
    private var inferenceCallback: ((YOLOResult) -> Unit)? = null
    
    // Streaming functionality
    private var streamConfig: YOLOStreamConfig? = null
    private var streamCallback: ((Map<String, Any>) -> Unit)? = null
    
    // Frame counter for streaming
    private var frameNumberCounter: Long = 0
    
    // Throttling variables for performance control
    private var lastInferenceTime: Long = 0
    private var targetFrameInterval: Long? = null // in nanoseconds
    private var throttleInterval: Long? = null // in nanoseconds
    
    // Inference frequency control variables
    private var inferenceFrameInterval: Long? = null // Target inference interval in nanoseconds
    private var frameSkipCount: Int = 0 // Current frame skip counter
    private var targetSkipFrames: Int = 0 // Number of frames to skip between inferences

    /** Set the callback */
    fun setOnInferenceCallback(callback: (YOLOResult) -> Unit) {
        this.inferenceCallback = callback
    }
    
    /** Set streaming configuration */
    fun setStreamConfig(config: YOLOStreamConfig?) {
        Log.d(TAG, "🔄 Setting new streaming config")
        Log.d(TAG, "📋 Previous config: $streamConfig")
        this.streamConfig = config
        setupThrottlingFromConfig()
        Log.d(TAG, "✅ New streaming config set: $config")
        Log.d(TAG, "🎯 Key settings - includeMasks: ${config?.includeMasks}, includeProcessingTimeMs: ${config?.includeProcessingTimeMs}, inferenceFrequency: ${config?.inferenceFrequency}")
    }
    
    /** Set streaming callback */
    fun setStreamCallback(callback: ((Map<String, Any>) -> Unit)?) {
        this.streamCallback = callback
        Log.d(TAG, "Streaming callback set: ${callback != null}")
    }

    // Callback to notify model load completion
    private var modelLoadCallback: ((Boolean) -> Unit)? = null

    /** Set model load completion callback (true: success) */
    fun setOnModelLoadCallback(callback: (Boolean) -> Unit) {
        this.modelLoadCallback = callback
    }

    // Use a PreviewView, forcing a TextureView under the hood
    private val previewView: PreviewView = PreviewView(context).apply {
        // Force TextureView usage so the overlay can be on top
        implementationMode = PreviewView.ImplementationMode.COMPATIBLE
        scaleType = PreviewView.ScaleType.FILL_CENTER
    }

    // The overlay for bounding boxes
    private val overlayView: OverlayView = OverlayView(context)

    private var inferenceResult: YOLOResult? = null
    private var predictor: Predictor? = null
    private var task: YOLOTask = YOLOTask.DETECT
    private var modelName: String = "Model"

    // Camera config
    private var lensFacing = CameraSelector.LENS_FACING_BACK
    private lateinit var cameraProviderFuture: ListenableFuture<ProcessCameraProvider>
    private var camera: Camera? = null

    // New fields for proper teardown:
    private var cameraExecutor: ExecutorService? = null
    private var imageAnalysisUseCase: ImageAnalysis? = null    

    // Zoom related
    private var currentZoomRatio = 1.0f
    private var minZoomRatio = 1.0f
    private var maxZoomRatio = 10.0f
    private lateinit var scaleGestureDetector: ScaleGestureDetector
    var onZoomChanged: ((Float) -> Unit)? = null

    // detection thresholds (can be changed externally via setters)
    private var confidenceThreshold = 0.25  // initial value
    private var iouThreshold = 0.45
    private var numItemsThreshold = 30
    private lateinit var zoomLabel: TextView

    init {
        // Clear any existing children
        removeAllViews()

        // 1) A container for the camera preview
        val previewContainer = FrameLayout(context).apply {
            layoutParams = LayoutParams(
                LayoutParams.MATCH_PARENT,
                LayoutParams.MATCH_PARENT
            )
        }

        // 2) Add the previewView to that container
        previewContainer.addView(previewView, LayoutParams(
            LayoutParams.MATCH_PARENT,
            LayoutParams.MATCH_PARENT
        ))

        // 3) Add that container
        addView(previewContainer)

        // 4) Add the overlay on top
        addView(overlayView, LayoutParams(
            LayoutParams.MATCH_PARENT,
            LayoutParams.MATCH_PARENT
        ))

        // Ensure overlay is visually above the preview container
        overlayView.elevation = 100f
        overlayView.translationZ = 100f
        previewContainer.elevation = 1f
        
        // Add zoom label
        zoomLabel = TextView(context).apply {
            layoutParams = LayoutParams(
                LayoutParams.WRAP_CONTENT,
                LayoutParams.WRAP_CONTENT
            ).apply {
                gravity = Gravity.CENTER
            }
            text = "1.0x"
            textSize = 24f
            setTextColor(Color.WHITE)
            setBackgroundColor(Color.argb(128, 0, 0, 0))
            setPadding(16, 8, 16, 8)
            visibility = View.GONE
        }
        addView(zoomLabel)
        
        // Initialize scale gesture detector for pinch-to-zoom
        scaleGestureDetector = ScaleGestureDetector(context, object : ScaleGestureDetector.SimpleOnScaleGestureListener() {
            override fun onScale(detector: ScaleGestureDetector): Boolean {
                val scale = detector.scaleFactor
                val newZoomRatio = currentZoomRatio * scale
                
                // Clamp zoom ratio between min and max
                val clampedZoomRatio = newZoomRatio.coerceIn(minZoomRatio, camera?.cameraInfo?.zoomState?.value?.maxZoomRatio ?: maxZoomRatio)
                
                camera?.cameraControl?.setZoomRatio(clampedZoomRatio)
                currentZoomRatio = clampedZoomRatio
                
                // Notify zoom change
                onZoomChanged?.invoke(currentZoomRatio)
                
                return true
            }
        })

        Log.d(TAG, "YoloView init: forced TextureView usage for camera preview + overlay on top.")
    }

    // region threshold setters

    fun setConfidenceThreshold(conf: Double) {
        confidenceThreshold = conf
        (predictor as? ObjectDetector)?.setConfidenceThreshold(conf)
    }

    fun setIouThreshold(iou: Double) {
        iouThreshold = iou
        (predictor as? ObjectDetector)?.setIouThreshold(iou)
    }

    fun setNumItemsThreshold(n: Int) {
        numItemsThreshold = n
        (predictor as? ObjectDetector)?.setNumItemsThreshold(n)
    }
    
    fun setZoomLevel(zoomLevel: Float) {
        camera?.let { cam: Camera ->
            // Clamp zoom level between min and max
            val clampedZoomRatio = zoomLevel.coerceIn(minZoomRatio, cam.cameraInfo.zoomState.value?.maxZoomRatio ?: maxZoomRatio)
            
            cam.cameraControl.setZoomRatio(clampedZoomRatio)
            currentZoomRatio = clampedZoomRatio
            
            // Notify zoom change
            onZoomChanged?.invoke(currentZoomRatio)
        }
    }

    // endregion

    // region Model / Task

    fun setModel(modelPath: String, task: YOLOTask, callback: ((Boolean) -> Unit)? = null) {
        Executors.newSingleThreadExecutor().execute {
            try {
                val newPredictor = when (task) {
                    YOLOTask.DETECT -> ObjectDetector(context, modelPath, loadLabels(modelPath), useGpu = true).apply {
                        setConfidenceThreshold(confidenceThreshold)
                        setIouThreshold(iouThreshold)
                        setNumItemsThreshold(numItemsThreshold)
                    }
                    YOLOTask.SEGMENT -> Segmenter(context, modelPath, loadLabels(modelPath), useGpu = true)
                    YOLOTask.CLASSIFY -> Classifier(context, modelPath, loadLabels(modelPath), useGpu = true)
                    YOLOTask.POSE -> PoseEstimator(context, modelPath, loadLabels(modelPath), useGpu = true)
                    YOLOTask.OBB -> ObbDetector(context, modelPath, loadLabels(modelPath), useGpu = true)
                }

                post {
                    this.task = task
                    this.predictor = newPredictor
                    this.modelName = modelPath.substringAfterLast("/")
                    modelLoadCallback?.invoke(true)
                    callback?.invoke(true)
                    Log.d(TAG, "Model loaded successfully: $modelPath")
                }
            } catch (e: Exception) {
                Log.w(TAG, "Failed to load model: $modelPath. Camera will run without inference.", e)
                post {
                    // Set predictor to null to ensure camera-only mode
                    this.predictor = null
                    this.modelName = "No Model"
                    modelLoadCallback?.invoke(false)
                    callback?.invoke(false)
                }
            }
        }
    }

    private fun loadLabels(modelPath: String): List<String> {
        // Try to load labels from model metadata first
        val loadedLabels = YOLOFileUtils.loadLabelsFromAppendedZip(context, modelPath)
        if (loadedLabels != null) {
            Log.d(TAG, "Labels loaded from model metadata: ${loadedLabels.size} classes")
            return loadedLabels
        }
        
        // Return COCO dataset's 80 classes as a fallback
        // This is much more complete than the previous 7-class hardcoded list
        Log.d(TAG, "Using COCO classes as fallback")
        return listOf(
            "person", "bicycle", "car", "motorcycle", "airplane", "bus", "train", "truck", "boat",
            "traffic light", "fire hydrant", "stop sign", "parking meter", "bench", "bird", "cat", "dog",
            "horse", "sheep", "cow", "elephant", "bear", "zebra", "giraffe", "backpack", "umbrella",
            "handbag", "tie", "suitcase", "frisbee", "skis", "snowboard", "sports ball", "kite",
            "baseball bat", "baseball glove", "skateboard", "surfboard", "tennis racket", "bottle",
            "wine glass", "cup", "fork", "knife", "spoon", "bowl", "banana", "apple", "sandwich",
            "orange", "broccoli", "carrot", "hot dog", "pizza", "donut", "cake", "chair", "couch",
            "potted plant", "bed", "dining table", "toilet", "tv", "laptop", "mouse", "remote",
            "keyboard", "cell phone", "microwave", "oven", "toaster", "sink", "refrigerator", "book",
            "clock", "vase", "scissors", "teddy bear", "hair drier", "toothbrush"
        )
    }

    // endregion

    /**
     * Called when a LifecycleOwner is available for camera operations
     */
    fun onLifecycleOwnerAvailable(owner: LifecycleOwner) {
        this.lifecycleOwner = owner
        // Register as a lifecycle observer to handle lifecycle events
        owner.lifecycle.addObserver(this)
        
        // If camera was requested but couldn't start due to missing lifecycle owner, try again
        if (allPermissionsGranted()) {
            startCamera()
        }
        Log.d(TAG, "LifecycleOwner set: ${owner.javaClass.simpleName}")
    }
    
    // region camera init

    fun initCamera() {
        if (allPermissionsGranted()) {
            startCamera()
        } else {
            val activity = context as? Activity ?: return
            ActivityCompat.requestPermissions(
                activity,
                REQUIRED_PERMISSIONS,
                REQUEST_CODE_PERMISSIONS
            )
        }
    }

    fun onRequestPermissionsResult(
        requestCode: Int,
        permissions: Array<out String>,
        grantResults: IntArray
    ) {
        if (requestCode == REQUEST_CODE_PERMISSIONS) {
            if (allPermissionsGranted()) {
                startCamera()
            } else {
                Toast.makeText(context, "Camera permission not granted.", Toast.LENGTH_SHORT).show()
            }
        }
    }

    private fun allPermissionsGranted() = REQUIRED_PERMISSIONS.all {
        ContextCompat.checkSelfPermission(context, it) == PackageManager.PERMISSION_GRANTED
    }

    fun startCamera() {
        Log.d(TAG, "Starting camera...")

        try {
            cameraProviderFuture = ProcessCameraProvider.getInstance(context)
            cameraProviderFuture.addListener({
                try {
                    val cameraProvider = cameraProviderFuture.get()
                    Log.d(TAG, "Camera provider obtained")

                    previewUseCase = Preview.Builder()
                        .setTargetAspectRatio(AspectRatio.RATIO_4_3)
                        .build()

                    imageAnalysisUseCase = ImageAnalysis.Builder()
                        .setBackpressureStrategy(ImageAnalysis.STRATEGY_KEEP_ONLY_LATEST)
                        .setTargetAspectRatio(AspectRatio.RATIO_4_3)
                        .build()

                    cameraExecutor = Executors.newSingleThreadExecutor()
                    imageAnalysisUseCase!!.setAnalyzer(cameraExecutor!!) { imageProxy ->
                        onFrame(imageProxy)
                    }

                    val cameraSelector = CameraSelector.Builder()
                        .requireLensFacing(lensFacing)
                        .build()

                    Log.d(TAG, "Unbinding all camera use cases")
                    cameraProvider.unbindAll()

                    try {
                        val owner = lifecycleOwner
                        if (owner == null) {
                            Log.e(TAG, "No LifecycleOwner available. Call onLifecycleOwnerAvailable() first.")
                            return@addListener
                        }

                        Log.d(TAG, "Binding camera use cases to lifecycle")
                        camera = cameraProvider.bindToLifecycle(
                            owner,
                            cameraSelector,
                            previewUseCase,
                            imageAnalysisUseCase  // the field, not a local val
                        )
                        
                        // Reset zoom to 1.0x when camera starts
                        currentZoomRatio = 1.0f
                        onZoomChanged?.invoke(currentZoomRatio)

                        Log.d(TAG, "Setting surface provider to previewView")
                        previewUseCase?.setSurfaceProvider(previewView.surfaceProvider)
                        
                        // Initialize zoom
                        camera?.let { cam: Camera ->
                            val cameraInfo = cam.cameraInfo
                            minZoomRatio = cameraInfo.zoomState.value?.minZoomRatio ?: 1.0f
                            maxZoomRatio = cameraInfo.zoomState.value?.maxZoomRatio ?: 1.0f
                            currentZoomRatio = cameraInfo.zoomState.value?.zoomRatio ?: 1.0f
                            Log.d(TAG, "Zoom initialized - min: $minZoomRatio, max: $maxZoomRatio, current: $currentZoomRatio")
                        }
                        
                        Log.d(TAG, "Camera setup completed successfully")
                    } catch (e: Exception) {
                        Log.e(TAG, "Use case binding failed", e)
                    }
                } catch (e: Exception) {
                    Log.e(TAG, "Error getting camera provider", e)
                }
            }, ContextCompat.getMainExecutor(context))
        } catch (e: Exception) {
            Log.e(TAG, "Error starting camera", e)
        }
    }

    fun switchCamera() {
        lensFacing = if (lensFacing == CameraSelector.LENS_FACING_BACK) {
            CameraSelector.LENS_FACING_FRONT
        } else {
            CameraSelector.LENS_FACING_BACK
        }
        startCamera()
    }

    // endregion
    
    // Lifecycle methods from DefaultLifecycleObserver
    override fun onStart(owner: LifecycleOwner) {
        Log.d(TAG, "Lifecycle onStart")
        if (allPermissionsGranted()) {
            startCamera()
        }
    }

    override fun onStop(owner: LifecycleOwner) {
        Log.d(TAG, "Lifecycle onStop")
        // Camera will be automatically stopped by CameraX when lifecycle stops
    }

    // region onFrame (per frame inference)

    private fun onFrame(imageProxy: ImageProxy) {
        val w = imageProxy.width
        val h = imageProxy.height
        val orientation = context.resources.configuration.orientation
        val isLandscapeDevice = orientation == Configuration.ORIENTATION_LANDSCAPE

        val bitmap = ImageUtils.toBitmap(imageProxy) ?: run {
            Log.e(TAG, "Failed to convert ImageProxy to Bitmap")
            imageProxy.close()
            return
        }

        predictor?.let { p ->
            // Check if we should run inference on this frame
            if (!shouldRunInference()) {
                Log.d(TAG, "Skipping inference due to frequency control")
                imageProxy.close()
                return
            }
            
            try {
                // Get device orientation
                val orientation = context.resources.configuration.orientation
                val isLandscape = orientation == Configuration.ORIENTATION_LANDSCAPE
                
                // Check if using front camera
                val isFrontCamera = lensFacing == CameraSelector.LENS_FACING_FRONT
                
                // Set camera facing information in predictor
                (p as? BasePredictor)?.isFrontCamera = isFrontCamera
                
                // For camera feed, we typically rotate the bitmap
                // In landscape mode, we don't rotate, so width/height should match actual bitmap dimensions
                val result = if (isLandscape) {
                    p.predict(bitmap, w, h, rotateForCamera = true, isLandscape = isLandscape)
                } else {
                    // In portrait mode, keep the original behavior (h, w)
                    p.predict(bitmap, h, w, rotateForCamera = true, isLandscape = isLandscape)
                }
                
                // Apply originalImage if streaming config requires it
                val resultWithOriginalImage = if (streamConfig?.includeOriginalImage == true) {
                    result.copy(originalImage = bitmap)  // Reuse bitmap from ImageProxy conversion
                } else {
                    result
                }
                
                inferenceResult = resultWithOriginalImage

                // Log
                
                // Callback
                inferenceCallback?.invoke(resultWithOriginalImage)
                
                // Streaming callback (with output throttling)
                streamCallback?.let { callback ->
                    if (shouldProcessFrame()) {
                        updateLastInferenceTime()
                        
                        // Convert to stream data and send
                        val streamData = convertResultToStreamData(resultWithOriginalImage)
                        // Add timestamp and frame info
                        val enhancedStreamData = HashMap<String, Any>(streamData)
                        enhancedStreamData["timestamp"] = System.currentTimeMillis()
                        enhancedStreamData["frameNumber"] = frameNumberCounter++
                        
                        callback.invoke(enhancedStreamData)
                    } else {
                        Log.d(TAG, "Skipping frame output due to throttling")
                    }
                }

                // Update overlay
                post {
                    overlayView.invalidate()
                }
            } catch (e: Exception) {
                Log.e(TAG, "Error during prediction", e)
            }
        }
        imageProxy.close()
    }

    // endregion

    // region OverlayView

    private inner class OverlayView(context: Context) : View(context) {
        private val paint = Paint().apply { isAntiAlias = true }

        init {
            // Make background transparent
            setBackgroundColor(Color.TRANSPARENT)
            // Use hardware layer for better z-order 
            setLayerType(LAYER_TYPE_HARDWARE, null)

            // Raise overlay
            elevation = 1000f
            translationZ = 1000f

            setWillNotDraw(false)

            // Make overlay not intercept touch events
            isClickable = false
            isFocusable = false

            Log.d(TAG, "OverlayView initialized with enhanced Z-order + hardware acceleration")
        }

        override fun onDraw(canvas: Canvas) {
            super.onDraw(canvas)
            val result = inferenceResult ?: return
            

            val iw = result.origShape.width.toFloat()
            val ih = result.origShape.height.toFloat()

            val vw = width.toFloat()
            val vh = height.toFloat()
            
            // Get device orientation for debugging
            val orientation = context.resources.configuration.orientation
            val isLandscape = orientation == Configuration.ORIENTATION_LANDSCAPE
            

            // Scale factor from camera image to view
            val scaleX = vw / iw
            val scaleY = vh / ih
            val scale = max(scaleX, scaleY)
            

            val scaledW = iw * scale
            val scaledH = ih * scale

            val dx = (vw - scaledW) / 2f
            val dy = (vh - scaledH) / 2f
            
            // Check if using front camera
            val isFrontCamera = lensFacing == CameraSelector.LENS_FACING_FRONT
            

            when (task) {
                // ----------------------------------------
                // DETECT
                // ----------------------------------------
                YOLOTask.DETECT -> {
                    Log.d(TAG, "Drawing DETECT boxes: ${result.boxes.size}")
                    
                    // Debug first box coordinates
                    if (result.boxes.isNotEmpty()) {
                        val firstBox = result.boxes[0]
                        Log.d(TAG, "=== First Box Debug ===")
                        Log.d(TAG, "Box normalized coords: (${firstBox.xywhn.left}, ${firstBox.xywhn.top}, ${firstBox.xywhn.right}, ${firstBox.xywhn.bottom})")
                        Log.d(TAG, "Box pixel coords: (${firstBox.xywh.left}, ${firstBox.xywh.top}, ${firstBox.xywh.right}, ${firstBox.xywh.bottom})")
                    }
                    
                    for (box in result.boxes) {
                        val alpha = (box.conf * 255).toInt().coerceIn(0, 255)
                        val baseColor = ultralyticsColors[box.index % ultralyticsColors.size]
                        val newColor = Color.argb(
                            alpha,
                            Color.red(baseColor),
                            Color.green(baseColor),
                            Color.blue(baseColor)
                        )

                        // Use same coordinate calculation for all orientations
                        // since the image is now correctly oriented before inference
                        var left = box.xywh.left * scale + dx
                        var top = box.xywh.top * scale + dy
                        var right = box.xywh.right * scale + dx
                        var bottom = box.xywh.bottom * scale + dy
                        
                        // Ensure coordinates are within view bounds and maintain aspect ratio
                        val boxWidth = right - left
                        val boxHeight = bottom - top
                        
                        // Adjust coordinates to maintain aspect ratio and stay within bounds
                        if (left < 0) {
                            left = 0f
                            right = left + boxWidth
                        }
                        if (right > vw) {
                            right = vw.toFloat()
                            left = right - boxWidth
                        }
                        if (top < 0) {
                            top = 0f
                            bottom = top + boxHeight
                        }
                        if (bottom > vh) {
                            bottom = vh.toFloat()
                            top = bottom - boxHeight
                        }
                        
                        // Flip horizontally for front camera (DETECT task)
                        if (isFrontCamera) {
                            val flippedLeft = vw - right
                            val flippedRight = vw - left
                            left = flippedLeft
                            right = flippedRight
                        }
                        
                        Log.d(TAG, "Drawing box for ${box.cls}: L=$left, T=$top, R=$right, B=$bottom, conf=${box.conf}")

                        paint.color = newColor
                        paint.style = Paint.Style.STROKE
                        paint.strokeWidth = BOX_LINE_WIDTH
                        canvas.drawRoundRect(
                            left, top, right, bottom,
                            BOX_CORNER_RADIUS, BOX_CORNER_RADIUS,
                            paint
                        )

                        // Label text
                        val labelText = "${box.cls} ${"%.1f".format(box.conf * 100)}%"
                        paint.textSize = 40f
                        val fm = paint.fontMetrics
                        val textWidth = paint.measureText(labelText)
                        val textHeight = fm.bottom - fm.top
                        val pad = 8f

                        // Label background height is (text height + 2*padding)
                        val labelBoxHeight = textHeight + 2 * pad
<<<<<<< HEAD
                        // Place label on top of the box's upper edge
                        var labelBottom = top
                        var labelTop = labelBottom - labelBoxHeight

                        // Ensure label stays within bounds
                        if (labelTop < 0) {
                            labelTop = top
                            labelBottom = labelTop + labelBoxHeight
                        }

                        // Rectangle for label background
                        val labelLeft = left
                        val labelRight = left + textWidth + 2 * pad
=======
                        val labelBoxWidth = textWidth + 2 * pad
                        
                        // Calculate initial label position (above the box)
                        var labelLeft = left
                        var labelTop = top - labelBoxHeight
                        var labelRight = labelLeft + labelBoxWidth
                        var labelBottom = top
                        
                        // Check top boundary
                        if (labelTop < 0) {
                            // Place label inside the top of the box
                            labelTop = top
                            labelBottom = labelTop + labelBoxHeight
                        }
                        
                        // Check left boundary
                        if (labelLeft < 0) {
                            labelLeft = 0f
                            labelRight = labelBoxWidth
                        }
                        
                        // Check right boundary
                        if (labelRight > vw) {
                            labelRight = vw.toFloat()
                            labelLeft = labelRight - labelBoxWidth
                            // If label is still too wide, align it with the right edge of the box
                            if (labelLeft < 0) {
                                labelLeft = maxOf(0f, right - labelBoxWidth)
                            }
                        }
                        
                        // Check bottom boundary (in case label was moved inside the box)
                        if (labelBottom > vh) {
                            labelBottom = vh.toFloat()
                            labelTop = labelBottom - labelBoxHeight
                        }
                        
>>>>>>> 89d4185d
                        val bgRect = RectF(labelLeft, labelTop, labelRight, labelBottom)

                        // Draw background
                        paint.style = Paint.Style.FILL
                        paint.color = newColor
                        canvas.drawRoundRect(bgRect, BOX_CORNER_RADIUS, BOX_CORNER_RADIUS, paint)

                        // Center text vertically within the rectangle
                        paint.color = Color.WHITE
                        // Center position = (bgRect.top + bgRect.bottom)/2
                        val centerY = (bgRect.top + bgRect.bottom) / 2
                        // Baseline = centerY - (fm.descent + fm.ascent)/2
                        val baseline = centerY - (fm.descent + fm.ascent) / 2
                        canvas.drawText(labelText, bgRect.left + pad, baseline, paint)
                    }
                }
                // ----------------------------------------
                // SEGMENT
                // ----------------------------------------
                YOLOTask.SEGMENT -> {
                    // Bounding boxes & labels
                    for (box in result.boxes) {
                        val alpha = (box.conf * 255).toInt().coerceIn(0, 255)
                        val baseColor = ultralyticsColors[box.index % ultralyticsColors.size]
                        val newColor = Color.argb(
                            alpha,
                            Color.red(baseColor),
                            Color.green(baseColor),
                            Color.blue(baseColor)
                        )

                        // Draw bounding box
                        var left   = box.xywh.left   * scale + dx
                        var top    = box.xywh.top    * scale + dy
                        var right  = box.xywh.right  * scale + dx
                        var bottom = box.xywh.bottom * scale + dy
                        
                        // For front camera POSE, apply horizontal flip
                        if (isFrontCamera) {
                            // Flip horizontally
                            val flippedLeft = vw - right
                            val flippedRight = vw - left
                            left = flippedLeft
                            right = flippedRight
                        }

                        paint.color = newColor
                        paint.style = Paint.Style.STROKE
                        paint.strokeWidth = BOX_LINE_WIDTH
                        canvas.drawRoundRect(
                            left, top, right, bottom,
                            BOX_CORNER_RADIUS, BOX_CORNER_RADIUS,
                            paint
                        )

                        // Label background + text (vertically centered)
                        val labelText = "${box.cls} ${"%.1f".format(box.conf * 100)}%"
                        paint.textSize = 40f
                        val fm = paint.fontMetrics
                        val textWidth = paint.measureText(labelText)
                        val textHeight = fm.bottom - fm.top
                        val pad = 8f

                        val labelBoxHeight = textHeight + 2 * pad
                        val labelBoxWidth = textWidth + 2 * pad
                        
                        // Calculate initial label position (above the box)
                        var labelLeft = left
                        var labelTop = top - labelBoxHeight
                        var labelRight = labelLeft + labelBoxWidth
                        var labelBottom = top
                        
                        // Check top boundary
                        if (labelTop < 0) {
                            // Place label inside the top of the box
                            labelTop = top
                            labelBottom = labelTop + labelBoxHeight
                        }
                        
                        // Check left boundary
                        if (labelLeft < 0) {
                            labelLeft = 0f
                            labelRight = labelBoxWidth
                        }
                        
                        // Check right boundary
                        if (labelRight > vw) {
                            labelRight = vw.toFloat()
                            labelLeft = labelRight - labelBoxWidth
                            // If label is still too wide, align it with the right edge of the box
                            if (labelLeft < 0) {
                                labelLeft = maxOf(0f, right - labelBoxWidth)
                            }
                        }
                        
                        // Check bottom boundary (in case label was moved inside the box)
                        if (labelBottom > vh) {
                            labelBottom = vh.toFloat()
                            labelTop = labelBottom - labelBoxHeight
                        }
                        
                        val bgRect = RectF(labelLeft, labelTop, labelRight, labelBottom)

                        paint.style = Paint.Style.FILL
                        paint.color = newColor
                        canvas.drawRoundRect(bgRect, BOX_CORNER_RADIUS, BOX_CORNER_RADIUS, paint)

                        paint.color = Color.WHITE
                        val centerY = (labelTop + labelBottom) / 2
                        val baseline = centerY - (fm.descent + fm.ascent) / 2
                        canvas.drawText(labelText, labelLeft + pad, baseline, paint)
                    }

                    // Segmentation mask
                    result.masks?.combinedMask?.let { maskBitmap ->
                        val src = Rect(0, 0, maskBitmap.width, maskBitmap.height)
                        val dst = RectF(dx, dy, dx + scaledW, dy + scaledH)
                        val maskPaint = Paint().apply { alpha = 128 }
                        
                        if (isFrontCamera) {
                            // For front camera, flip the mask horizontally
                            canvas.save()
                            // Translate to center, flip horizontally, translate back
                            canvas.translate(vw / 2f, 0f)
                            canvas.scale(-1f, 1f)
                            canvas.translate(-vw / 2f, 0f)
                            canvas.drawBitmap(maskBitmap, src, dst, maskPaint)
                            canvas.restore()
                        } else {
                            canvas.drawBitmap(maskBitmap, src, dst, maskPaint)
                        }
                    }
                }
                // ----------------------------------------
                // CLASSIFY (display large in center)
                // ----------------------------------------
                YOLOTask.CLASSIFY -> {
                    result.probs?.let { probs ->
                        val alpha = (probs.top1Conf * 255).toInt().coerceIn(0, 255)
                        // Select color based on top1Index
                        val baseColor = ultralyticsColors[probs.top1Index % ultralyticsColors.size]
                        val newColor = Color.argb(
                            alpha,
                            Color.red(baseColor),
                            Color.green(baseColor),
                            Color.blue(baseColor)
                        )

                        val labelText = "${probs.top1} ${"%.1f".format(probs.top1Conf * 100)}%"
                        paint.textSize = 60f
                        val textWidth = paint.measureText(labelText)
                        val fm = paint.fontMetrics
                        val textHeight = fm.bottom - fm.top
                        val pad = 16f

                        // Screen center
                        val centerX = vw / 2f
                        val centerY = vh / 2f

                        val bgLeft   = centerX - (textWidth / 2) - pad
                        val bgTop    = centerY - (textHeight / 2) - pad
                        val bgRight  = centerX + (textWidth / 2) + pad
                        val bgBottom = centerY + (textHeight / 2) + pad

                        paint.color = newColor
                        paint.style = Paint.Style.FILL
                        val bgRect = RectF(bgLeft, bgTop, bgRight, bgBottom)
                        canvas.drawRoundRect(bgRect, 20f, 20f, paint)

                        paint.color = Color.WHITE
                        val baseline = centerY - (fm.descent + fm.ascent)/2
                        canvas.drawText(labelText, centerX - (textWidth / 2), baseline, paint)
                    }
                }
                // ----------------------------------------
                // POSE
                // ----------------------------------------
                YOLOTask.POSE -> {
                    // Bounding boxes
                    for (box in result.boxes) {
                        val alpha = (box.conf * 255).toInt().coerceIn(0, 255)
                        val baseColor = ultralyticsColors[box.index % ultralyticsColors.size]
                        val newColor = Color.argb(
                            alpha,
                            Color.red(baseColor),
                            Color.green(baseColor),
                            Color.blue(baseColor)
                        )

                        var left   = box.xywh.left   * scale + dx
                        var top    = box.xywh.top    * scale + dy
                        var right  = box.xywh.right  * scale + dx
                        var bottom = box.xywh.bottom * scale + dy
                        
                        // For front camera POSE, apply horizontal flip
                        if (isFrontCamera) {
                            // Flip horizontally
                            val flippedLeft = vw - right
                            val flippedRight = vw - left
                            left = flippedLeft
                            right = flippedRight
                        }

                        paint.color = newColor
                        paint.style = Paint.Style.STROKE
                        paint.strokeWidth = BOX_LINE_WIDTH
                        canvas.drawRoundRect(
                            left, top, right, bottom,
                            BOX_CORNER_RADIUS, BOX_CORNER_RADIUS,
                            paint
                        )
                        
                        // Add label
                        val labelText = "${box.cls} ${"%.1f".format(box.conf * 100)}%"
                        paint.textSize = 40f
                        val fm = paint.fontMetrics
                        val textWidth = paint.measureText(labelText)
                        val textHeight = fm.bottom - fm.top
                        val pad = 8f
                        
                        val labelBoxHeight = textHeight + 2 * pad
                        val labelBoxWidth = textWidth + 2 * pad
                        
                        // Calculate initial label position (above the box)
                        var labelLeft = left
                        var labelTop = top - labelBoxHeight
                        var labelRight = labelLeft + labelBoxWidth
                        var labelBottom = top
                        
                        // Check top boundary
                        if (labelTop < 0) {
                            // Place label inside the top of the box
                            labelTop = top
                            labelBottom = labelTop + labelBoxHeight
                        }
                        
                        // Check left boundary
                        if (labelLeft < 0) {
                            labelLeft = 0f
                            labelRight = labelBoxWidth
                        }
                        
                        // Check right boundary
                        if (labelRight > vw) {
                            labelRight = vw.toFloat()
                            labelLeft = labelRight - labelBoxWidth
                            // If label is still too wide, align it with the right edge of the box
                            if (labelLeft < 0) {
                                labelLeft = maxOf(0f, right - labelBoxWidth)
                            }
                        }
                        
                        // Check bottom boundary
                        if (labelBottom > vh) {
                            labelBottom = vh.toFloat()
                            labelTop = labelBottom - labelBoxHeight
                        }
                        
                        val bgRect = RectF(labelLeft, labelTop, labelRight, labelBottom)
                        
                        // Draw label background
                        paint.style = Paint.Style.FILL
                        paint.color = newColor
                        canvas.drawRoundRect(bgRect, BOX_CORNER_RADIUS, BOX_CORNER_RADIUS, paint)
                        
                        // Draw label text
                        paint.color = Color.WHITE
                        val centerY = (labelTop + labelBottom) / 2
                        val baseline = centerY - (fm.descent + fm.ascent) / 2
                        canvas.drawText(labelText, labelLeft + pad, baseline, paint)
                    }

                    // Keypoints & skeleton
                    for (person in result.keypointsList) {
                        val points = arrayOfNulls<PointF>(person.xyn.size)
                        for (i in person.xyn.indices) {
                            val kp = person.xyn[i]
                            val conf = person.conf[i]
                            if (conf > 0.25f) {
                                val pxCam = kp.first * iw
                                val pyCam = kp.second * ih
                                var px = pxCam * scale + dx
                                var py = pyCam * scale + dy
                                
                                // For front camera POSE, apply horizontal flip
                                if (isFrontCamera) {
                                    px = vw - px  // Flip horizontally
                                }

                                val colorIdx = if (i < kptColorIndices.size) kptColorIndices[i] else 0
                                val rgbArray = posePalette[colorIdx % posePalette.size]
                                paint.color = Color.argb(
                                    255,
                                    rgbArray[0].toInt().coerceIn(0,255),
                                    rgbArray[1].toInt().coerceIn(0,255),
                                    rgbArray[2].toInt().coerceIn(0,255)
                                )
                                paint.style = Paint.Style.FILL
                                canvas.drawCircle(px, py, 8f, paint)

                                points[i] = PointF(px, py)
                            }
                        }

                        // Skeleton connection
                        paint.style = Paint.Style.STROKE
                        paint.strokeWidth = KEYPOINT_LINE_WIDTH
                        for ((idx, bone) in skeleton.withIndex()) {
                            val i1 = bone[0] - 1  // 1-indexed to 0-indexed
                            val i2 = bone[1] - 1
                            val p1 = points.getOrNull(i1)
                            val p2 = points.getOrNull(i2)
                            if (p1 != null && p2 != null) {
                                val limbColorIdx = if (idx < limbColorIndices.size) limbColorIndices[idx] else 0
                                val rgbArray = posePalette[limbColorIdx % posePalette.size]
                                paint.color = Color.argb(
                                    255,
                                    rgbArray[0].toInt().coerceIn(0,255),
                                    rgbArray[1].toInt().coerceIn(0,255),
                                    rgbArray[2].toInt().coerceIn(0,255)
                                )
                                canvas.drawLine(p1.x, p1.y, p2.x, p2.y, paint)
                            }
                        }
                    }
                }
                // ----------------------------------------
                // OBB
                // ----------------------------------------
                YOLOTask.OBB -> {
                    for (obbRes in result.obb) {
                        val alpha = (obbRes.confidence * 255).toInt().coerceIn(0, 255)
                        val baseColor = ultralyticsColors[obbRes.index % ultralyticsColors.size]
                        val newColor = Color.argb(
                            alpha,
                            Color.red(baseColor),
                            Color.green(baseColor),
                            Color.blue(baseColor)
                        )

                        paint.color = newColor
                        paint.style = Paint.Style.STROKE
                        paint.strokeWidth = BOX_LINE_WIDTH

                        // Draw rotated rectangle (polygon) using path
                        val polygon = obbRes.box.toPolygon().map { pt ->
                            var x = pt.x * scaledW + dx
                            val y = pt.y * scaledH + dy
                            
                            // Flip horizontally for front camera
                            if (isFrontCamera) {
                                x = vw - x
                            }
                            
                            PointF(x, y)
                        }
                        if (polygon.size >= 4) {
                            val path = Path().apply {
                                moveTo(polygon[0].x, polygon[0].y)
                                for (p in polygon.drop(1)) {
                                    lineTo(p.x, p.y)
                                }
                                close()
                            }
                            canvas.drawPath(path, paint)

                            // Label text
                            val labelText = "${obbRes.cls} ${"%.1f".format(obbRes.confidence * 100)}%"
                            paint.textSize = 40f
                            paint.typeface = Typeface.create(Typeface.SANS_SERIF, Typeface.BOLD)

                            val fm = paint.fontMetrics
                            val textWidth = paint.measureText(labelText)
                            val textHeight = fm.bottom - fm.top
                            val padding = 10f
                            val cornerRadius = 8f

                            // Find bounding box of the OBB polygon
                            val minX = polygon.map { it.x }.minOrNull() ?: 0f
                            val maxX = polygon.map { it.x }.maxOrNull() ?: 0f
                            val minY = polygon.map { it.y }.minOrNull() ?: 0f
                            val maxY = polygon.map { it.y }.maxOrNull() ?: 0f
                            
                            val labelBoxHeight = textHeight + 2 * padding
                            val labelBoxWidth = textWidth + 2 * padding
                            
                            // Calculate initial label position (above the OBB)
                            var labelLeft = minX
                            var labelTop = minY - labelBoxHeight
                            var labelRight = labelLeft + labelBoxWidth
                            var labelBottom = minY
                            
                            // Check top boundary
                            if (labelTop < 0) {
                                // Place label inside the top of the OBB
                                labelTop = minY
                                labelBottom = labelTop + labelBoxHeight
                            }
                            
                            // Check left boundary
                            if (labelLeft < 0) {
                                labelLeft = 0f
                                labelRight = labelBoxWidth
                            }
                            
                            // Check right boundary
                            if (labelRight > vw) {
                                labelRight = vw.toFloat()
                                labelLeft = labelRight - labelBoxWidth
                                // If label is still too wide, align it with the OBB's right edge
                                if (labelLeft < 0) {
                                    labelLeft = maxOf(0f, maxX - labelBoxWidth)
                                }
                            }
                            
                            // Check bottom boundary
                            if (labelBottom > vh) {
                                labelBottom = vh.toFloat()
                                labelTop = labelBottom - labelBoxHeight
                            }

                            val bgRect = RectF(labelLeft, labelTop, labelRight, labelBottom)
                            paint.style = Paint.Style.FILL
                            paint.color = newColor
                            canvas.drawRoundRect(bgRect, cornerRadius, cornerRadius, paint)

                            // Center text vertically
                            paint.color = Color.WHITE
                            val centerY = (labelTop + labelBottom) / 2
                            val baseline = centerY - (fm.descent + fm.ascent) / 2
                            val textX = labelLeft + padding
                            canvas.drawText(labelText, textX, baseline, paint)
                        }
                    }
                }
            }
        }
        
        override fun onTouchEvent(event: MotionEvent?): Boolean {
            // Pass through all touch events
            return false
        }
    }
    
    // Scale listener for pinch-to-zoom
    private inner class ScaleListener : ScaleGestureDetector.SimpleOnScaleGestureListener() {
        override fun onScaleBegin(detector: ScaleGestureDetector): Boolean {
            // Show zoom label when pinch starts
            zoomLabel.visibility = View.VISIBLE
            return true
        }
        
        override fun onScale(detector: ScaleGestureDetector): Boolean {
            val scaleFactor = detector.scaleFactor
            val newZoomRatio = currentZoomRatio * scaleFactor
            
            // Clamp zoom within min/max bounds
            val clampedZoom = newZoomRatio.coerceIn(minZoomRatio, maxZoomRatio)
            
            // Apply zoom to camera
            camera?.cameraControl?.setZoomRatio(clampedZoom)
            currentZoomRatio = clampedZoom
            
            // Update zoom label
            zoomLabel.text = String.format("%.1fx", currentZoomRatio)
            
            return true
        }
        
        override fun onScaleEnd(detector: ScaleGestureDetector) {
            // Hide zoom label after 2 seconds
            zoomLabel.postDelayed({
                zoomLabel.visibility = View.GONE
            }, 2000)
        }
    }
    
    // Touch event handling for pinch-to-zoom
    override fun onTouchEvent(event: MotionEvent): Boolean {
        scaleGestureDetector.onTouchEvent(event)
        return true
    }
    
    // region Streaming functionality
    
    /**
     * Setup throttling parameters from streaming configuration
     */
    private fun setupThrottlingFromConfig() {
        streamConfig?.let { config ->
            // Setup maxFPS throttling (for result output)
            config.maxFPS?.let { maxFPS ->
                if (maxFPS > 0) {
                    targetFrameInterval = (1_000_000_000L / maxFPS) // Convert to nanoseconds
                    Log.d(TAG, "maxFPS throttling enabled - target FPS: $maxFPS, interval: ${targetFrameInterval!! / 1_000_000}ms")
                }
            } ?: run {
                targetFrameInterval = null
                Log.d(TAG, "maxFPS throttling disabled")
            }
            
            // Setup throttleInterval (for result output)
            config.throttleIntervalMs?.let { throttleMs ->
                if (throttleMs > 0) {
                    throttleInterval = throttleMs * 1_000_000L // Convert ms to nanoseconds
                    Log.d(TAG, "throttleInterval enabled - interval: ${throttleMs}ms")
                }
            } ?: run {
                throttleInterval = null
                Log.d(TAG, "throttleInterval disabled")
            }
            
            // Setup inference frequency control
            config.inferenceFrequency?.let { inferenceFreq ->
                if (inferenceFreq > 0) {
                    inferenceFrameInterval = (1_000_000_000L / inferenceFreq) // Convert to nanoseconds
                    Log.d(TAG, "Inference frequency control enabled - target inference FPS: $inferenceFreq, interval: ${inferenceFrameInterval!! / 1_000_000}ms")
                }
            } ?: run {
                inferenceFrameInterval = null
                Log.d(TAG, "Inference frequency control disabled")
            }
            
            // Setup frame skipping
            config.skipFrames?.let { skipFrames ->
                if (skipFrames > 0) {
                    targetSkipFrames = skipFrames
                    frameSkipCount = 0 // Reset counter
                    Log.d(TAG, "Frame skipping enabled - skip $skipFrames frames between inferences")
                }
            } ?: run {
                targetSkipFrames = 0
                frameSkipCount = 0
                Log.d(TAG, "Frame skipping disabled")
            }
            
            // Initialize timing
            lastInferenceTime = System.nanoTime()
        }
    }
    
    /**
     * Check if we should run inference on this frame based on inference frequency control
     */
    private fun shouldRunInference(): Boolean {
        val now = System.nanoTime()
        
        // Check frame skipping control first (simpler, more deterministic)
        if (targetSkipFrames > 0) {
            frameSkipCount++
            if (frameSkipCount <= targetSkipFrames) {
                // Still skipping frames
                return false
            } else {
                // Reset counter and allow inference
                frameSkipCount = 0
                return true
            }
        }
        
        // Check inference frequency control (time-based)
        inferenceFrameInterval?.let { interval ->
            if (now - lastInferenceTime < interval) {
                return false
            }
        }
        
        return true
    }
    
    /**
     * Check if we should send results to Flutter based on output throttling settings
     */
    private fun shouldProcessFrame(): Boolean {
        val now = System.nanoTime()
        
        // Check maxFPS throttling
        targetFrameInterval?.let { interval ->
            if (now - lastInferenceTime < interval) {
                return false
            }
        }
        
        // Check throttleInterval
        throttleInterval?.let { interval ->
            if (now - lastInferenceTime < interval) {
                return false
            }
        }
        
        return true
    }
    
    /**
     * Update the last inference time (call this when actually processing)
     */
    private fun updateLastInferenceTime() {
        lastInferenceTime = System.nanoTime()
    }
    
    /**
     * Convert YOLOResult to a Map for streaming (ported from archived YOLOPlatformView)
     * Uses detection index correctly to avoid class index confusion
     */
    private fun convertResultToStreamData(result: YOLOResult): Map<String, Any> {
        val map = HashMap<String, Any>()
        val config = streamConfig ?: return emptyMap()
        
        // Convert detection results (if enabled)
        if (config.includeDetections) {
            val detections = ArrayList<Map<String, Any>>()
            
            // Convert detection boxes - CRITICAL: use detectionIndex, not class index
            for ((detectionIndex, box) in result.boxes.withIndex()) {
                val detection = HashMap<String, Any>()
                detection["classIndex"] = box.index
                detection["className"] = box.cls
                detection["confidence"] = box.conf.toDouble()
                
                // Bounding box in original coordinates
                val boundingBox = HashMap<String, Any>()
                boundingBox["left"] = box.xywh.left.toDouble()
                boundingBox["top"] = box.xywh.top.toDouble()
                boundingBox["right"] = box.xywh.right.toDouble()
                boundingBox["bottom"] = box.xywh.bottom.toDouble()
                detection["boundingBox"] = boundingBox
                
                // Normalized bounding box (0-1)
                val normalizedBox = HashMap<String, Any>()
                normalizedBox["left"] = box.xywhn.left.toDouble()
                normalizedBox["top"] = box.xywhn.top.toDouble()
                normalizedBox["right"] = box.xywhn.right.toDouble()
                normalizedBox["bottom"] = box.xywhn.bottom.toDouble()
                detection["normalizedBox"] = normalizedBox
                
                // Add mask data for segmentation (if available and enabled)
                if (config.includeMasks && result.masks != null && detectionIndex < result.masks!!.masks.size) {
                    val maskData = result.masks!!.masks[detectionIndex] // Get mask for this detection
                    // Convert List<List<Float>> to List<List<Double>> for Flutter compatibility
                    val maskDataDouble = maskData.map { row ->
                        row.map { it.toDouble() }
                    }
                    detection["mask"] = maskDataDouble
                    Log.d(TAG, "✅ Added mask data (${maskData.size}x${maskData.firstOrNull()?.size ?: 0}) for detection $detectionIndex")
                }
                
                // Add pose keypoints (if available and enabled)
                if (config.includePoses && detectionIndex < result.keypointsList.size) {
                    val keypoints = result.keypointsList[detectionIndex]
                    // Convert to flat array [x1, y1, conf1, x2, y2, conf2, ...]
                    val keypointsFlat = mutableListOf<Double>()
                    for (i in keypoints.xy.indices) {
                        keypointsFlat.add(keypoints.xy[i].first.toDouble())
                        keypointsFlat.add(keypoints.xy[i].second.toDouble())
                        if (i < keypoints.conf.size) {
                            keypointsFlat.add(keypoints.conf[i].toDouble())
                        } else {
                            keypointsFlat.add(0.0) // Default confidence if missing
                        }
                    }
                    detection["keypoints"] = keypointsFlat
                    Log.d(TAG, "Added keypoints data (${keypoints.xy.size} points) for detection $detectionIndex")
                }
                
                detections.add(detection)
            }
            
            // Handle OBB results directly (same pattern as overlay: for obbRes in result.obb)
            for (obbRes in result.obb) {
                val detection = HashMap<String, Any>()
                detection["classIndex"] = obbRes.index
                detection["className"] = obbRes.cls
                detection["confidence"] = obbRes.confidence.toDouble()
                
                // Get OBB polygon points (4 corners of rotated rectangle)
                val polygon = obbRes.box.toPolygon()
                val imgWidth = result.origShape.width.toFloat()
                val imgHeight = result.origShape.height.toFloat()
                
                // Convert polygon points to pixel coordinates  
                val polygonPixels = polygon.map { point ->
                    mapOf(
                        "x" to (point.x * imgWidth).toDouble(),
                        "y" to (point.y * imgHeight).toDouble()
                    )
                }
                
                // Store polygon points directly for precise OBB cropping
                detection["polygon"] = polygonPixels
                
                // Also calculate AABB as fallback for compatibility (but Flutter should use polygon)
                var minX = Float.MAX_VALUE
                var maxX = Float.MIN_VALUE  
                var minY = Float.MAX_VALUE
                var maxY = Float.MIN_VALUE
                
                for (point in polygon) {
                    if (point.x < minX) minX = point.x
                    if (point.x > maxX) maxX = point.x
                    if (point.y < minY) minY = point.y
                    if (point.y > maxY) maxY = point.y
                }
                
                // Fallback bounding box (enlarged) - only use if polygon cropping fails
                val boundingBox = HashMap<String, Any>()
                boundingBox["left"] = (minX * imgWidth).toDouble()
                boundingBox["top"] = (minY * imgHeight).toDouble()
                boundingBox["right"] = (maxX * imgWidth).toDouble()
                boundingBox["bottom"] = (maxY * imgHeight).toDouble()
                detection["boundingBox"] = boundingBox
                
                // Normalized bounding box (0-1) - fallback
                val normalizedBox = HashMap<String, Any>()
                normalizedBox["left"] = minX.toDouble()
                normalizedBox["top"] = minY.toDouble()
                normalizedBox["right"] = maxX.toDouble()
                normalizedBox["bottom"] = maxY.toDouble()
                detection["normalizedBox"] = normalizedBox
                
                // Add OBB-specific data
                if (config.includeOBB) {
                    val points = polygon.map { point ->
                        mapOf(
                            "x" to point.x.toDouble(),
                            "y" to point.y.toDouble()
                        )
                    }
                    
                    val obbDataMap = mapOf(
                        "centerX" to obbRes.box.cx.toDouble(),
                        "centerY" to obbRes.box.cy.toDouble(),
                        "width" to obbRes.box.w.toDouble(),
                        "height" to obbRes.box.h.toDouble(),
                        "angle" to obbRes.box.angle.toDouble(),
                        "angleDegrees" to (obbRes.box.angle * 180.0 / Math.PI),
                        "area" to obbRes.box.area.toDouble(),
                        "points" to points,
                        "confidence" to obbRes.confidence.toDouble(),
                        "className" to obbRes.cls,
                        "classIndex" to obbRes.index
                    )
                    
                    detection["obb"] = obbDataMap
                    Log.d(TAG, "✅ Added OBB data: ${obbRes.cls} (${String.format("%.1f", obbRes.box.angle * 180.0 / Math.PI)}° rotation)")
                }
                
                detections.add(detection)
            }
            
            map["detections"] = detections
            Log.d(TAG, "✅ Total detections in stream: ${detections.size} (boxes: ${result.boxes.size}, obb: ${result.obb.size})")
        }
        
        // Add performance metrics (if enabled)
        if (config.includeProcessingTimeMs) {
            val processingTimeMs = result.speed.toDouble()
            map["processingTimeMs"] = processingTimeMs
        } else {
            Log.d(TAG, "⚠️ Skipping processingTimeMs (includeProcessingTimeMs=${config.includeProcessingTimeMs})")
        }
        
        if (config.includeFps) {
            map["fps"] = result.fps?.toDouble() ?: 0.0
        }
        
        // Add original image (if available and enabled)
        if (config.includeOriginalImage) {
            result.originalImage?.let { bitmap ->
                val outputStream = java.io.ByteArrayOutputStream()
                bitmap.compress(Bitmap.CompressFormat.JPEG, 90, outputStream)
                val imageData = outputStream.toByteArray()
                map["originalImage"] = imageData
                Log.d(TAG, "✅ Added original image data (${imageData.size} bytes)")
            }
        }
        
        return map
    }
    
    // endregion
    
    /**
     * Capture current camera frame with detection overlays
     * Returns the captured image as a ByteArray (JPEG format)
     */
    fun captureFrame(): ByteArray? {
        try {
            // Create bitmap to hold the captured frame
            val width = width
            val height = height
            if (width <= 0 || height <= 0) {
                Log.e(TAG, "Invalid view dimensions for capture: ${width}x${height}")
                return null
            }
            
            // Create bitmap and canvas
            val bitmap = Bitmap.createBitmap(width, height, Bitmap.Config.ARGB_8888)
            val canvas = Canvas(bitmap)
            
            // Method 1: Try to get bitmap from PreviewView directly
            var cameraFrameCaptured = false
            previewView.bitmap?.let { cameraBitmap ->
                Log.d(TAG, "Got camera bitmap from PreviewView: ${cameraBitmap.width}x${cameraBitmap.height}")
                // Draw the camera bitmap scaled to fit
                val matrix = Matrix()
                val scaleX = width.toFloat() / cameraBitmap.width
                val scaleY = height.toFloat() / cameraBitmap.height
                matrix.setScale(scaleX, scaleY)
                canvas.drawBitmap(cameraBitmap, matrix, null)
                cameraFrameCaptured = true
            }
            
            if (!cameraFrameCaptured) {
                // Method 2: Use hardware acceleration to capture the view
                Log.w(TAG, "PreviewView.bitmap is null, trying hardware capture")
                
                // Enable drawing cache temporarily
                isDrawingCacheEnabled = true
                buildDrawingCache()
                drawingCache?.let { cache ->
                    canvas.drawBitmap(cache, 0f, 0f, null)
                    cameraFrameCaptured = true
                }
                isDrawingCacheEnabled = false
                
                if (!cameraFrameCaptured) {
                    // Method 3: Last resort - draw the entire view hierarchy
                    Log.w(TAG, "Drawing cache failed, using draw method")
                    // Draw PreviewView first
                    previewView.draw(canvas)
                }
            }
            
            // Always draw the overlay on top
            overlayView.draw(canvas)
            
            // Convert bitmap to JPEG byte array
            val outputStream = java.io.ByteArrayOutputStream()
            bitmap.compress(Bitmap.CompressFormat.JPEG, 90, outputStream)
            val imageData = outputStream.toByteArray()
            
            // Clean up
            outputStream.close()
            bitmap.recycle()
            
            Log.d(TAG, "Frame captured successfully: ${imageData.size} bytes, camera captured: $cameraFrameCaptured")
            return imageData
        } catch (e: Exception) {
            Log.e(TAG, "Error capturing frame", e)
            return null
        }
    }

    /**
     * Stop camera and inference (can be restarted later)
     */
    fun stop() {
        Log.d(TAG, "YOLOView.stop() called - tearing down camera")

        try {
            // 1) Unbind all use-cases
            if (::cameraProviderFuture.isInitialized) {
                val cameraProvider = cameraProviderFuture.get()
                Log.d(TAG, "Unbinding all camera use cases")
                cameraProvider.unbindAll()
            }

            // 2) Clear the analyzer so no threads keep the camera alive
            imageAnalysisUseCase?.clearAnalyzer()
            imageAnalysisUseCase = null

            // 3) Detach the PreviewView surface
            previewUseCase?.setSurfaceProvider(null)

            // 4) Shutdown the executor
            cameraExecutor?.let { exec ->
                Log.d(TAG, "Shutting down camera executor")
                exec.shutdown()
                if (!exec.awaitTermination(1, TimeUnit.SECONDS)) {
                    Log.w(TAG, "Executor didn't shut down in time; forcing shutdown")
                    exec.shutdownNow()
                }
            }
            cameraExecutor = null

            // 5) Null out camera and inference machinery
            camera = null
            predictor = null
            inferenceCallback = null
            streamCallback = null
            inferenceResult = null

            Log.d(TAG, "YOLOView stop completed successfully")
        } catch (e: Exception) {
            Log.e(TAG, "Error during YOLOView stop", e)
        }
    }

}<|MERGE_RESOLUTION|>--- conflicted
+++ resolved
@@ -763,7 +763,6 @@
 
                         // Label background height is (text height + 2*padding)
                         val labelBoxHeight = textHeight + 2 * pad
-<<<<<<< HEAD
                         // Place label on top of the box's upper edge
                         var labelBottom = top
                         var labelTop = labelBottom - labelBoxHeight
@@ -777,45 +776,6 @@
                         // Rectangle for label background
                         val labelLeft = left
                         val labelRight = left + textWidth + 2 * pad
-=======
-                        val labelBoxWidth = textWidth + 2 * pad
-                        
-                        // Calculate initial label position (above the box)
-                        var labelLeft = left
-                        var labelTop = top - labelBoxHeight
-                        var labelRight = labelLeft + labelBoxWidth
-                        var labelBottom = top
-                        
-                        // Check top boundary
-                        if (labelTop < 0) {
-                            // Place label inside the top of the box
-                            labelTop = top
-                            labelBottom = labelTop + labelBoxHeight
-                        }
-                        
-                        // Check left boundary
-                        if (labelLeft < 0) {
-                            labelLeft = 0f
-                            labelRight = labelBoxWidth
-                        }
-                        
-                        // Check right boundary
-                        if (labelRight > vw) {
-                            labelRight = vw.toFloat()
-                            labelLeft = labelRight - labelBoxWidth
-                            // If label is still too wide, align it with the right edge of the box
-                            if (labelLeft < 0) {
-                                labelLeft = maxOf(0f, right - labelBoxWidth)
-                            }
-                        }
-                        
-                        // Check bottom boundary (in case label was moved inside the box)
-                        if (labelBottom > vh) {
-                            labelBottom = vh.toFloat()
-                            labelTop = labelBottom - labelBoxHeight
-                        }
-                        
->>>>>>> 89d4185d
                         val bgRect = RectF(labelLeft, labelTop, labelRight, labelBottom)
 
                         // Draw background
