// Ultralytics 🚀 AGPL-3.0 License - https://ultralytics.com/license

package com.ultralytics.yolo

import android.Manifest
import android.app.Activity
import android.content.Context
import android.content.pm.PackageManager
import android.graphics.*
import android.util.AttributeSet
import android.util.Log
import android.view.*
import android.widget.FrameLayout
import android.widget.Toast
import android.view.ScaleGestureDetector
import androidx.camera.core.*
import androidx.camera.core.Camera
import androidx.camera.lifecycle.ProcessCameraProvider
import androidx.camera.view.PreviewView
import androidx.camera.core.Camera
import androidx.core.app.ActivityCompat
import androidx.core.content.ContextCompat
import androidx.lifecycle.DefaultLifecycleObserver
import androidx.lifecycle.Lifecycle
import androidx.lifecycle.LifecycleOwner
import com.google.common.util.concurrent.ListenableFuture
import java.util.concurrent.Executors
import kotlin.math.max
import kotlin.math.min
import android.view.ScaleGestureDetector
import android.widget.TextView
import android.view.Gravity

class YoloView @JvmOverloads constructor(
    context: Context,
    attrs: AttributeSet? = null
) : FrameLayout(context, attrs), DefaultLifecycleObserver {

    // Lifecycle owner for camera
    private var lifecycleOwner: LifecycleOwner? = null

    companion object {
        private const val REQUEST_CODE_PERMISSIONS = 10
        private val REQUIRED_PERMISSIONS = arrayOf(Manifest.permission.CAMERA)

        private const val TAG = "YoloView"

        // Line thickness and corner radius
        private const val BOX_LINE_WIDTH = 8f
        private const val BOX_CORNER_RADIUS = 12f
        private const val KEYPOINT_LINE_WIDTH = 6f

        // Colors derived from Ultralytics
        private val ultralyticsColors = arrayOf(
            Color.argb(153, 4,   42,  255),
            Color.argb(153, 11,  219, 235),
            Color.argb(153, 243, 243, 243),
            Color.argb(153, 0,   223, 183),
            Color.argb(153, 17,  31,  104),
            Color.argb(153, 255, 111, 221),
            Color.argb(153, 255, 68,  79),
            Color.argb(153, 204, 237, 0),
            Color.argb(153, 0,   243, 68),
            Color.argb(153, 189, 0,   255),
            Color.argb(153, 0,   180, 255),
            Color.argb(153, 221, 0,   186),
            Color.argb(153, 0,   255, 255),
            Color.argb(153, 38,  192, 0),
            Color.argb(153, 1,   255, 179),
            Color.argb(153, 125, 36,  255),
            Color.argb(153, 123, 0,   104),
            Color.argb(153, 255, 27,  108),
            Color.argb(153, 252, 109, 47),
            Color.argb(153, 162, 255, 11)
        )

        // Pose
        private val posePalette = arrayOf(
            floatArrayOf(255f, 128f,  0f),
            floatArrayOf(255f, 153f,  51f),
            floatArrayOf(255f, 178f, 102f),
            floatArrayOf(230f, 230f,   0f),
            floatArrayOf(255f, 153f, 255f),
            floatArrayOf(153f, 204f, 255f),
            floatArrayOf(255f, 102f, 255f),
            floatArrayOf(255f,  51f, 255f),
            floatArrayOf(102f, 178f, 255f),
            floatArrayOf( 51f, 153f, 255f),
            floatArrayOf(255f, 153f, 153f),
            floatArrayOf(255f, 102f, 102f),
            floatArrayOf(255f,  51f,  51f),
            floatArrayOf(153f, 255f, 153f),
            floatArrayOf(102f, 255f, 102f),
            floatArrayOf( 51f, 255f,  51f),
            floatArrayOf(  0f, 255f,   0f),
            floatArrayOf(  0f,   0f, 255f),
            floatArrayOf(255f,   0f,   0f),
            floatArrayOf(255f, 255f, 255f),
        )

        private val kptColorIndices = intArrayOf(
            16,16,16,16,16,
            9, 9, 9, 9, 9, 9,
            0, 0, 0, 0, 0, 0
        )

        private val limbColorIndices = intArrayOf(
            0, 0, 0, 0,
            7, 7, 7,
            9, 9, 9, 9, 9,
            16,16,16,16,16,16,16
        )

        private val skeleton = arrayOf(
            intArrayOf(16, 14),
            intArrayOf(14, 12),
            intArrayOf(17, 15),
            intArrayOf(15, 13),
            intArrayOf(12, 13),
            intArrayOf(6, 12),
            intArrayOf(7, 13),
            intArrayOf(6, 7),
            intArrayOf(6, 8),
            intArrayOf(7, 9),
            intArrayOf(8, 10),
            intArrayOf(9, 11),
            intArrayOf(2, 3),
            intArrayOf(1, 2),
            intArrayOf(1, 3),
            intArrayOf(2, 4),
            intArrayOf(3, 5),
            intArrayOf(4, 6),
            intArrayOf(5, 7)
        )
    }

    // Callback to notify inference results externally
    private var inferenceCallback: ((YOLOResult) -> Unit)? = null

    /** Set the callback */
    fun setOnInferenceCallback(callback: (YOLOResult) -> Unit) {
        this.inferenceCallback = callback
    }

    // Callback to notify model load completion
    private var modelLoadCallback: ((Boolean) -> Unit)? = null

    /** Set model load completion callback (true: success) */
    fun setOnModelLoadCallback(callback: (Boolean) -> Unit) {
        this.modelLoadCallback = callback
    }

    // Use a PreviewView, forcing a TextureView under the hood
    private val previewView: PreviewView = PreviewView(context).apply {
        // Force TextureView usage so the overlay can be on top
        implementationMode = PreviewView.ImplementationMode.COMPATIBLE
        scaleType = PreviewView.ScaleType.FILL_CENTER
    }

    // The overlay for bounding boxes
    private val overlayView: OverlayView = OverlayView(context)

    private var inferenceResult: YOLOResult? = null
    private var predictor: Predictor? = null
    private var task: YOLOTask = YOLOTask.DETECT
    private var modelName: String = "Model"

    // Camera config
    private var lensFacing = CameraSelector.LENS_FACING_BACK
    private lateinit var cameraProviderFuture: ListenableFuture<ProcessCameraProvider>
    private var camera: Camera? = null
    
<<<<<<< HEAD
    // Zoom related
    private var currentZoomRatio = 1.0f
    private val minZoomRatio = 1.0f
    private val maxZoomRatio = 10.0f
    private lateinit var scaleGestureDetector: ScaleGestureDetector
    var onZoomChanged: ((Float) -> Unit)? = null
=======
    // Zoom variables
    private var currentZoomRatio = 1.0f
    private var minZoomRatio = 1.0f
    private var maxZoomRatio = 1.0f
    private lateinit var scaleGestureDetector: ScaleGestureDetector
    private lateinit var zoomLabel: TextView
>>>>>>> a7e9fbb8

    // detection thresholds (can be changed externally via setters)
    private var confidenceThreshold = 0.25  // initial value
    private var iouThreshold = 0.45
    private var numItemsThreshold = 30

    init {
        // Clear any existing children
        removeAllViews()

        // 1) A container for the camera preview
        val previewContainer = FrameLayout(context).apply {
            layoutParams = LayoutParams(
                LayoutParams.MATCH_PARENT,
                LayoutParams.MATCH_PARENT
            )
        }

        // 2) Add the previewView to that container
        previewContainer.addView(previewView, LayoutParams(
            LayoutParams.MATCH_PARENT,
            LayoutParams.MATCH_PARENT
        ))

        // 3) Add that container
        addView(previewContainer)

        // 4) Add the overlay on top
        addView(overlayView, LayoutParams(
            LayoutParams.MATCH_PARENT,
            LayoutParams.MATCH_PARENT
        ))

        // Ensure overlay is visually above the preview container
        overlayView.elevation = 100f
        overlayView.translationZ = 100f
        previewContainer.elevation = 1f
        
<<<<<<< HEAD
        // Initialize scale gesture detector for pinch-to-zoom
        scaleGestureDetector = ScaleGestureDetector(context, object : ScaleGestureDetector.SimpleOnScaleGestureListener() {
            override fun onScale(detector: ScaleGestureDetector): Boolean {
                val scale = detector.scaleFactor
                val newZoomRatio = currentZoomRatio * scale
                
                // Clamp zoom ratio between min and max
                val clampedZoomRatio = newZoomRatio.coerceIn(minZoomRatio, camera?.cameraInfo?.zoomState?.value?.maxZoomRatio ?: maxZoomRatio)
                
                camera?.cameraControl?.setZoomRatio(clampedZoomRatio)
                currentZoomRatio = clampedZoomRatio
                
                // Notify zoom change
                onZoomChanged?.invoke(currentZoomRatio)
                
                return true
            }
        })
=======
        // 5) Add zoom label
        zoomLabel = TextView(context).apply {
            text = "1.0x"
            textSize = 16f
            setTextColor(Color.WHITE)
            setBackgroundColor(Color.argb(128, 0, 0, 0))
            setPadding(16, 8, 16, 8)
            visibility = View.GONE
        }
        
        val zoomLabelParams = LayoutParams(
            LayoutParams.WRAP_CONTENT,
            LayoutParams.WRAP_CONTENT
        ).apply {
            gravity = Gravity.TOP or Gravity.CENTER_HORIZONTAL
            topMargin = 32
        }
        addView(zoomLabel, zoomLabelParams)
        
        // Initialize pinch-to-zoom
        scaleGestureDetector = ScaleGestureDetector(context, ScaleListener())
>>>>>>> a7e9fbb8

        Log.d(TAG, "YoloView init: forced TextureView usage for camera preview + overlay on top.")
    }

    // region threshold setters

    fun setConfidenceThreshold(conf: Double) {
        confidenceThreshold = conf
        (predictor as? ObjectDetector)?.setConfidenceThreshold(conf.toFloat())
    }

    fun setIouThreshold(iou: Double) {
        iouThreshold = iou
        (predictor as? ObjectDetector)?.setIouThreshold(iou.toFloat())
    }

    fun setNumItemsThreshold(n: Int) {
        numItemsThreshold = n
        (predictor as? ObjectDetector)?.setNumItemsThreshold(n)
    }
    
    fun setZoomLevel(zoomLevel: Float) {
        camera?.let { cam: Camera ->
            // Clamp zoom level between min and max
            val clampedZoomRatio = zoomLevel.coerceIn(minZoomRatio, cam.cameraInfo.zoomState.value?.maxZoomRatio ?: maxZoomRatio)
            
            cam.cameraControl.setZoomRatio(clampedZoomRatio)
            currentZoomRatio = clampedZoomRatio
            
            // Notify zoom change
            onZoomChanged?.invoke(currentZoomRatio)
        }
    }

    // endregion
    
    // Handle touch events for pinch-to-zoom
    override fun onTouchEvent(event: MotionEvent): Boolean {
        scaleGestureDetector.onTouchEvent(event)
        return true
    }

    // region Model / Task

    fun setModel(modelPath: String, task: YOLOTask, callback: ((Boolean) -> Unit)? = null) {
        Executors.newSingleThreadExecutor().execute {
            try {
                val newPredictor = when (task) {
                    YOLOTask.DETECT -> ObjectDetector(context, modelPath, loadLabels(modelPath), useGpu = true).apply {
                        setConfidenceThreshold(confidenceThreshold.toFloat())
                        setIouThreshold(iouThreshold.toFloat())
                        setNumItemsThreshold(numItemsThreshold)
                    }
                    YOLOTask.SEGMENT -> Segmenter(context, modelPath, loadLabels(modelPath), useGpu = true)
                    YOLOTask.CLASSIFY -> Classifier(context, modelPath, loadLabels(modelPath), useGpu = true)
                    YOLOTask.POSE -> PoseEstimator(context, modelPath, loadLabels(modelPath), useGpu = true)
                    YOLOTask.OBB -> ObbDetector(context, modelPath, loadLabels(modelPath), useGpu = true)
                }

                post {
                    this.task = task
                    this.predictor = newPredictor
                    this.modelName = modelPath.substringAfterLast("/")
                    modelLoadCallback?.invoke(true)
                    callback?.invoke(true)
                    Log.d(TAG, "Model loaded successfully: $modelPath")
                }
            } catch (e: Exception) {
                Log.e(TAG, "Failed to load model: $modelPath", e)
                post {
                    modelLoadCallback?.invoke(false)
                    callback?.invoke(false)
                }
            }
        }
    }

    private fun loadLabels(modelPath: String): List<String> {
        // Try to load labels from model metadata first
        val loadedLabels = YoloFileUtils.loadLabelsFromAppendedZip(context, modelPath)
        if (loadedLabels != null) {
            Log.d(TAG, "Labels loaded from model metadata: ${loadedLabels.size} classes")
            return loadedLabels
        }
        
        // Return COCO dataset's 80 classes as a fallback
        // This is much more complete than the previous 7-class hardcoded list
        Log.d(TAG, "Using COCO classes as fallback")
        return listOf(
            "person", "bicycle", "car", "motorcycle", "airplane", "bus", "train", "truck", "boat",
            "traffic light", "fire hydrant", "stop sign", "parking meter", "bench", "bird", "cat", "dog",
            "horse", "sheep", "cow", "elephant", "bear", "zebra", "giraffe", "backpack", "umbrella",
            "handbag", "tie", "suitcase", "frisbee", "skis", "snowboard", "sports ball", "kite",
            "baseball bat", "baseball glove", "skateboard", "surfboard", "tennis racket", "bottle",
            "wine glass", "cup", "fork", "knife", "spoon", "bowl", "banana", "apple", "sandwich",
            "orange", "broccoli", "carrot", "hot dog", "pizza", "donut", "cake", "chair", "couch",
            "potted plant", "bed", "dining table", "toilet", "tv", "laptop", "mouse", "remote",
            "keyboard", "cell phone", "microwave", "oven", "toaster", "sink", "refrigerator", "book",
            "clock", "vase", "scissors", "teddy bear", "hair drier", "toothbrush"
        )
    }

    // endregion

    /**
     * Called when a LifecycleOwner is available for camera operations
     */
    fun onLifecycleOwnerAvailable(owner: LifecycleOwner) {
        this.lifecycleOwner = owner
        // Register as a lifecycle observer to handle lifecycle events
        owner.lifecycle.addObserver(this)
        
        // If camera was requested but couldn't start due to missing lifecycle owner, try again
        if (allPermissionsGranted()) {
            startCamera()
        }
        Log.d(TAG, "LifecycleOwner set: ${owner.javaClass.simpleName}")
    }
    
    // region camera init

    fun initCamera() {
        if (allPermissionsGranted()) {
            startCamera()
        } else {
            val activity = context as? Activity ?: return
            ActivityCompat.requestPermissions(
                activity,
                REQUIRED_PERMISSIONS,
                REQUEST_CODE_PERMISSIONS
            )
        }
    }

    fun onRequestPermissionsResult(
        requestCode: Int,
        permissions: Array<out String>,
        grantResults: IntArray
    ) {
        if (requestCode == REQUEST_CODE_PERMISSIONS) {
            if (allPermissionsGranted()) {
                startCamera()
            } else {
                Toast.makeText(context, "Camera permission not granted.", Toast.LENGTH_SHORT).show()
            }
        }
    }

    private fun allPermissionsGranted() = REQUIRED_PERMISSIONS.all {
        ContextCompat.checkSelfPermission(context, it) == PackageManager.PERMISSION_GRANTED
    }

    fun startCamera() {
        Log.d(TAG, "Starting camera...")

        try {
            val cameraProviderFuture = ProcessCameraProvider.getInstance(context)
            cameraProviderFuture.addListener({
                try {
                    val cameraProvider = cameraProviderFuture.get()
                    Log.d(TAG, "Camera provider obtained")

                    val preview = Preview.Builder()
                        .setTargetAspectRatio(AspectRatio.RATIO_4_3)
                        .build()

                    val imageAnalysis = ImageAnalysis.Builder()
                        .setBackpressureStrategy(ImageAnalysis.STRATEGY_KEEP_ONLY_LATEST)
                        .setTargetAspectRatio(AspectRatio.RATIO_4_3)
                        .build()

                    val executor = Executors.newSingleThreadExecutor()
                    imageAnalysis.setAnalyzer(executor) { imageProxy ->
                        onFrame(imageProxy)
                    }

                    val cameraSelector = CameraSelector.Builder()
                        .requireLensFacing(lensFacing)
                        .build()

                    Log.d(TAG, "Unbinding all camera use cases")
                    cameraProvider.unbindAll()

                    try {
                        val owner = lifecycleOwner
                        if (owner == null) {
                            Log.e(TAG, "No LifecycleOwner available. Call onLifecycleOwnerAvailable() first.")
                            return@addListener
                        }

                        Log.d(TAG, "Binding camera use cases to lifecycle")
                        camera = cameraProvider.bindToLifecycle(
                            owner,
                            cameraSelector,
                            preview,
                            imageAnalysis
                        )
                        
                        // Reset zoom to 1.0x when camera starts
                        currentZoomRatio = 1.0f
                        onZoomChanged?.invoke(currentZoomRatio)

                        Log.d(TAG, "Setting surface provider to previewView")
                        preview.setSurfaceProvider(previewView.surfaceProvider)
                        
                        // Initialize zoom
                        camera?.let { cam: Camera ->
                            val cameraInfo = cam.cameraInfo
                            minZoomRatio = cameraInfo.zoomState.value?.minZoomRatio ?: 1.0f
                            maxZoomRatio = cameraInfo.zoomState.value?.maxZoomRatio ?: 1.0f
                            currentZoomRatio = cameraInfo.zoomState.value?.zoomRatio ?: 1.0f
                            Log.d(TAG, "Zoom initialized - min: $minZoomRatio, max: $maxZoomRatio, current: $currentZoomRatio")
                        }
                        
                        Log.d(TAG, "Camera setup completed successfully")
                    } catch (e: Exception) {
                        Log.e(TAG, "Use case binding failed", e)
                    }
                } catch (e: Exception) {
                    Log.e(TAG, "Error getting camera provider", e)
                }
            }, ContextCompat.getMainExecutor(context))
        } catch (e: Exception) {
            Log.e(TAG, "Error starting camera", e)
        }
    }

    fun switchCamera() {
        lensFacing = if (lensFacing == CameraSelector.LENS_FACING_BACK) {
            CameraSelector.LENS_FACING_FRONT
        } else {
            CameraSelector.LENS_FACING_BACK
        }
        startCamera()
    }

    // endregion
    
    // Lifecycle methods from DefaultLifecycleObserver
    override fun onStart(owner: LifecycleOwner) {
        Log.d(TAG, "Lifecycle onStart")
        if (allPermissionsGranted()) {
            startCamera()
        }
    }

    override fun onStop(owner: LifecycleOwner) {
        Log.d(TAG, "Lifecycle onStop")
        // Camera will be automatically stopped by CameraX when lifecycle stops
    }

    // region onFrame (per frame inference)

    private fun onFrame(imageProxy: ImageProxy) {
        val w = imageProxy.width
        val h = imageProxy.height
        Log.d(TAG, "Processing frame: ${w}x${h}")

        val bitmap = ImageUtils.toBitmap(imageProxy) ?: run {
            Log.e(TAG, "Failed to convert ImageProxy to Bitmap")
            imageProxy.close()
            return
        }

        predictor?.let { p ->
            try {
                // For camera feed, we typically rotate the bitmap
                val result = p.predict(bitmap, h, w, rotateForCamera = true)
                inferenceResult = result

                // Log
                Log.d(TAG, "Inference complete: ${result.boxes.size} boxes detected")

                // Callback
                inferenceCallback?.invoke(result)

                // Update overlay
                post {
                    overlayView.invalidate()
                    Log.d(TAG, "Overlay invalidated for redraw")
                }
            } catch (e: Exception) {
                Log.e(TAG, "Error during prediction", e)
            }
        }
        imageProxy.close()
    }

    // endregion

    // region OverlayView

    private inner class OverlayView(context: Context) : View(context) {
        private val paint = Paint().apply { isAntiAlias = true }

        init {
            // Make background transparent
            setBackgroundColor(Color.TRANSPARENT)
            // Use hardware layer for better z-order 
            setLayerType(LAYER_TYPE_HARDWARE, null)

            // Raise overlay
            elevation = 1000f
            translationZ = 1000f

            setWillNotDraw(false)

            // Make overlay not intercept touch events
            isClickable = false
            isFocusable = false

            Log.d(TAG, "OverlayView initialized with enhanced Z-order + hardware acceleration")
        }

        override fun onDraw(canvas: Canvas) {
            super.onDraw(canvas)
            val result = inferenceResult ?: return
            
            Log.d(TAG, "OverlayView onDraw: Drawing result with ${result.boxes.size} boxes")

            val iw = result.origShape.width.toFloat()
            val ih = result.origShape.height.toFloat()

            val vw = width.toFloat()
            val vh = height.toFloat()
            
            Log.d(TAG, "OverlayView dimensions: View(${vw}x${vh}), Image(${iw}x${ih})")

            // Scale factor from camera image to view
            val scaleX = vw / iw
            val scaleY = vh / ih
            val scale = max(scaleX, scaleY)

            val scaledW = iw * scale
            val scaledH = ih * scale

            val dx = (vw - scaledW) / 2f
            val dy = (vh - scaledH) / 2f
            
            // Check if using front camera
            val isFrontCamera = lensFacing == CameraSelector.LENS_FACING_FRONT
            
            Log.d(TAG, "OverlayView scaling: scale=${scale}, dx=${dx}, dy=${dy}, frontCamera=${isFrontCamera}")

            when (task) {
                // ----------------------------------------
                // DETECT
                // ----------------------------------------
                YOLOTask.DETECT -> {
                    Log.d(TAG, "Drawing DETECT boxes: ${result.boxes.size}")
                    for (box in result.boxes) {
                        // Adjust alpha based on confidence
                        val alpha = (box.conf * 255).toInt().coerceIn(0, 255)
                        val baseColor = ultralyticsColors[box.index % ultralyticsColors.size]
                        val newColor = Color.argb(
                            alpha,
                            Color.red(baseColor),
                            Color.green(baseColor),
                            Color.blue(baseColor)
                        )

                        // Log the original box.xywh values
                        Log.d(TAG, "Box raw coords: L=${box.xywh.left}, T=${box.xywh.top}, R=${box.xywh.right}, B=${box.xywh.bottom}, cls=${box.cls}, conf=${box.conf}")
                        
                        // Draw bounding box like in the original code
                        var left   = box.xywh.left   * scale + dx
                        var top    = box.xywh.top    * scale + dy
                        var right  = box.xywh.right  * scale + dx
                        var bottom = box.xywh.bottom * scale + dy
                        
                        // Flip vertically for front camera
                        if (isFrontCamera) {
                            val flippedTop = vh - bottom
                            val flippedBottom = vh - top
                            top = flippedTop
                            bottom = flippedBottom
                        }
                        
                        Log.d(TAG, "Drawing box for ${box.cls}: L=$left, T=$top, R=$right, B=$bottom, conf=${box.conf}")

                        paint.color = newColor
                        paint.style = Paint.Style.STROKE
                        paint.strokeWidth = BOX_LINE_WIDTH
                        canvas.drawRoundRect(
                            left, top, right, bottom,
                            BOX_CORNER_RADIUS, BOX_CORNER_RADIUS,
                            paint
                        )

                        // Label text
                        val labelText = "${box.cls} ${"%.1f".format(box.conf * 100)}%"
                        paint.textSize = 40f
                        val fm = paint.fontMetrics
                        val textWidth = paint.measureText(labelText)
                        val textHeight = fm.bottom - fm.top
                        val pad = 8f

                        // Label background height is (text height + 2*padding)
                        val labelBoxHeight = textHeight + 2 * pad
                        // Place label on top of the box's upper edge
                        val labelBottom = top
                        val labelTop = labelBottom - labelBoxHeight

                        // Rectangle for label background
                        val labelLeft = left
                        val labelRight = left + textWidth + 2 * pad
                        val bgRect = RectF(labelLeft, labelTop, labelRight, labelBottom)

                        // Draw background
                        paint.style = Paint.Style.FILL
                        paint.color = newColor
                        canvas.drawRoundRect(bgRect, BOX_CORNER_RADIUS, BOX_CORNER_RADIUS, paint)

                        // Center text vertically within the rectangle
                        paint.color = Color.WHITE
                        // Center position = (bgRect.top + bgRect.bottom)/2
                        val centerY = (labelTop + labelBottom) / 2
                        // Baseline = centerY - (fm.descent + fm.ascent)/2
                        val baseline = centerY - (fm.descent + fm.ascent) / 2
                        // X coordinate is left-aligned plus padding
                        val textX = labelLeft + pad

                        canvas.drawText(labelText, textX, baseline, paint)
                    }
                }
                // ----------------------------------------
                // SEGMENT
                // ----------------------------------------
                YOLOTask.SEGMENT -> {
                    // Bounding boxes & labels
                    for (box in result.boxes) {
                        val alpha = (box.conf * 255).toInt().coerceIn(0, 255)
                        val baseColor = ultralyticsColors[box.index % ultralyticsColors.size]
                        val newColor = Color.argb(
                            alpha,
                            Color.red(baseColor),
                            Color.green(baseColor),
                            Color.blue(baseColor)
                        )

                        // Draw bounding box
                        var left   = box.xywh.left   * scale + dx
                        var top    = box.xywh.top    * scale + dy
                        var right  = box.xywh.right  * scale + dx
                        var bottom = box.xywh.bottom * scale + dy
                        
                        // Flip vertically for front camera
                        if (isFrontCamera) {
                            val flippedTop = vh - bottom
                            val flippedBottom = vh - top
                            top = flippedTop
                            bottom = flippedBottom
                        }

                        paint.color = newColor
                        paint.style = Paint.Style.STROKE
                        paint.strokeWidth = BOX_LINE_WIDTH
                        canvas.drawRoundRect(
                            left, top, right, bottom,
                            BOX_CORNER_RADIUS, BOX_CORNER_RADIUS,
                            paint
                        )

                        // Label background + text (vertically centered)
                        val labelText = "${box.cls} ${"%.1f".format(box.conf * 100)}%"
                        paint.textSize = 40f
                        val fm = paint.fontMetrics
                        val textWidth = paint.measureText(labelText)
                        val textHeight = fm.bottom - fm.top
                        val pad = 8f

                        val labelBoxHeight = textHeight + 2 * pad
                        val labelBottom = top
                        val labelTop = labelBottom - labelBoxHeight
                        val labelLeft = left
                        val labelRight = left + textWidth + 2 * pad
                        val bgRect = RectF(labelLeft, labelTop, labelRight, labelBottom)

                        paint.style = Paint.Style.FILL
                        paint.color = newColor
                        canvas.drawRoundRect(bgRect, BOX_CORNER_RADIUS, BOX_CORNER_RADIUS, paint)

                        paint.color = Color.WHITE
                        val centerY = (labelTop + labelBottom) / 2
                        val baseline = centerY - (fm.descent + fm.ascent) / 2
                        canvas.drawText(labelText, labelLeft + pad, baseline, paint)
                    }

                    // Segmentation mask
                    result.masks?.combinedMask?.let { maskBitmap ->
                        val src = Rect(0, 0, maskBitmap.width, maskBitmap.height)
                        val dst = RectF(dx, dy, dx + scaledW, dy + scaledH)
                        val maskPaint = Paint().apply { alpha = 128 }
                        
                        if (isFrontCamera) {
                            // For front camera, flip the mask vertically
                            canvas.save()
                            // Translate to center, flip vertically, translate back
                            canvas.translate(0f, vh / 2f)
                            canvas.scale(1f, -1f)
                            canvas.translate(0f, -vh / 2f)
                            canvas.drawBitmap(maskBitmap, src, dst, maskPaint)
                            canvas.restore()
                        } else {
                            canvas.drawBitmap(maskBitmap, src, dst, maskPaint)
                        }
                    }
                }
                // ----------------------------------------
                // CLASSIFY (display large in center)
                // ----------------------------------------
                YOLOTask.CLASSIFY -> {
                    result.probs?.let { probs ->
                        val alpha = (probs.top1Conf * 255).toInt().coerceIn(0, 255)
                        // Select color based on top1Index
                        val baseColor = ultralyticsColors[probs.top1Index % ultralyticsColors.size]
                        val newColor = Color.argb(
                            alpha,
                            Color.red(baseColor),
                            Color.green(baseColor),
                            Color.blue(baseColor)
                        )

                        val labelText = "${probs.top1} ${"%.1f".format(probs.top1Conf * 100)}%"
                        paint.textSize = 60f
                        val textWidth = paint.measureText(labelText)
                        val fm = paint.fontMetrics
                        val textHeight = fm.bottom - fm.top
                        val pad = 16f

                        // Screen center
                        val centerX = vw / 2f
                        val centerY = vh / 2f

                        val bgLeft   = centerX - (textWidth / 2) - pad
                        val bgTop    = centerY - (textHeight / 2) - pad
                        val bgRight  = centerX + (textWidth / 2) + pad
                        val bgBottom = centerY + (textHeight / 2) + pad

                        paint.color = newColor
                        paint.style = Paint.Style.FILL
                        val bgRect = RectF(bgLeft, bgTop, bgRight, bgBottom)
                        canvas.drawRoundRect(bgRect, 20f, 20f, paint)

                        paint.color = Color.WHITE
                        val baseline = centerY - (fm.descent + fm.ascent)/2
                        canvas.drawText(labelText, centerX - (textWidth / 2), baseline, paint)
                    }
                }
                // ----------------------------------------
                // POSE
                // ----------------------------------------
                YOLOTask.POSE -> {
                    // Bounding boxes
                    for (box in result.boxes) {
                        val alpha = (box.conf * 255).toInt().coerceIn(0, 255)
                        val baseColor = ultralyticsColors[box.index % ultralyticsColors.size]
                        val newColor = Color.argb(
                            alpha,
                            Color.red(baseColor),
                            Color.green(baseColor),
                            Color.blue(baseColor)
                        )

                        var left   = box.xywh.left   * scale + dx
                        var top    = box.xywh.top    * scale + dy
                        var right  = box.xywh.right  * scale + dx
                        var bottom = box.xywh.bottom * scale + dy
                        
                        // Flip vertically for front camera
                        if (isFrontCamera) {
                            val flippedTop = vh - bottom
                            val flippedBottom = vh - top
                            top = flippedTop
                            bottom = flippedBottom
                        }

                        paint.color = newColor
                        paint.style = Paint.Style.STROKE
                        paint.strokeWidth = BOX_LINE_WIDTH
                        canvas.drawRoundRect(
                            left, top, right, bottom,
                            BOX_CORNER_RADIUS, BOX_CORNER_RADIUS,
                            paint
                        )
                    }

                    // Keypoints & skeleton
                    for (person in result.keypointsList) {
                        val points = arrayOfNulls<PointF>(person.xyn.size)
                        for (i in person.xyn.indices) {
                            val kp = person.xyn[i]
                            val conf = person.conf[i]
                            if (conf > 0.25f) {
                                val pxCam = kp.first * iw
                                val pyCam = kp.second * ih
                                val px = pxCam * scale + dx
                                var py = pyCam * scale + dy
                                
                                // Flip vertically for front camera
                                if (isFrontCamera) {
                                    py = vh - py
                                }

                                val colorIdx = if (i < kptColorIndices.size) kptColorIndices[i] else 0
                                val rgbArray = posePalette[colorIdx % posePalette.size]
                                paint.color = Color.argb(
                                    255,
                                    rgbArray[0].toInt().coerceIn(0,255),
                                    rgbArray[1].toInt().coerceIn(0,255),
                                    rgbArray[2].toInt().coerceIn(0,255)
                                )
                                paint.style = Paint.Style.FILL
                                canvas.drawCircle(px, py, 8f, paint)

                                points[i] = PointF(px, py)
                            }
                        }

                        // Skeleton connection
                        paint.style = Paint.Style.STROKE
                        paint.strokeWidth = KEYPOINT_LINE_WIDTH
                        for ((idx, bone) in skeleton.withIndex()) {
                            val i1 = bone[0] - 1  // 1-indexed to 0-indexed
                            val i2 = bone[1] - 1
                            val p1 = points.getOrNull(i1)
                            val p2 = points.getOrNull(i2)
                            if (p1 != null && p2 != null) {
                                val limbColorIdx = if (idx < limbColorIndices.size) limbColorIndices[idx] else 0
                                val rgbArray = posePalette[limbColorIdx % posePalette.size]
                                paint.color = Color.argb(
                                    255,
                                    rgbArray[0].toInt().coerceIn(0,255),
                                    rgbArray[1].toInt().coerceIn(0,255),
                                    rgbArray[2].toInt().coerceIn(0,255)
                                )
                                canvas.drawLine(p1.x, p1.y, p2.x, p2.y, paint)
                            }
                        }
                    }
                }
                // ----------------------------------------
                // OBB
                // ----------------------------------------
                YOLOTask.OBB -> {
                    for (obbRes in result.obb) {
                        val alpha = (obbRes.confidence * 255).toInt().coerceIn(0, 255)
                        val baseColor = ultralyticsColors[obbRes.index % ultralyticsColors.size]
                        val newColor = Color.argb(
                            alpha,
                            Color.red(baseColor),
                            Color.green(baseColor),
                            Color.blue(baseColor)
                        )

                        paint.color = newColor
                        paint.style = Paint.Style.STROKE
                        paint.strokeWidth = BOX_LINE_WIDTH

                        // Draw rotated rectangle (polygon) using path
                        val polygon = obbRes.box.toPolygon().map { pt ->
                            val x = pt.x * scaledW + dx
                            var y = pt.y * scaledH + dy
                            
                            // Flip vertically for front camera
                            if (isFrontCamera) {
                                y = vh - y
                            }
                            
                            PointF(x, y)
                        }
                        if (polygon.size >= 4) {
                            val path = Path().apply {
                                moveTo(polygon[0].x, polygon[0].y)
                                for (p in polygon.drop(1)) {
                                    lineTo(p.x, p.y)
                                }
                                close()
                            }
                            canvas.drawPath(path, paint)

                            // Label text
                            val labelText = "${obbRes.cls} ${"%.1f".format(obbRes.confidence * 100)}%"
                            paint.textSize = 40f
                            paint.typeface = Typeface.create(Typeface.SANS_SERIF, Typeface.BOLD)

                            val fm = paint.fontMetrics
                            val textWidth = paint.measureText(labelText)
                            val textHeight = fm.bottom - fm.top
                            val padding = 10f
                            val cornerRadius = 8f

                            // Display background rectangle near polygon[0]
                            val labelBoxHeight = textHeight + 2 * padding
                            val labelBottom = polygon[0].y
                            val labelTop = labelBottom - labelBoxHeight
                            val labelLeft = polygon[0].x
                            val labelRight = labelLeft + textWidth + 2 * padding

                            val bgRect = RectF(labelLeft, labelTop, labelRight, labelBottom)
                            paint.style = Paint.Style.FILL
                            paint.color = newColor
                            canvas.drawRoundRect(bgRect, cornerRadius, cornerRadius, paint)

                            // Center text vertically
                            paint.color = Color.WHITE
                            val centerY = (labelTop + labelBottom) / 2
                            val baseline = centerY - (fm.descent + fm.ascent) / 2
                            val textX = labelLeft + padding
                            canvas.drawText(labelText, textX, baseline, paint)
                        }
                    }
                }
            }
        }
        
        override fun onTouchEvent(event: MotionEvent?): Boolean {
            // Pass through all touch events
            return false
        }
    }
    
    // Touch event handling for pinch-to-zoom
    override fun onTouchEvent(event: MotionEvent): Boolean {
        scaleGestureDetector.onTouchEvent(event)
        return true
    }
    
    // Scale listener for pinch-to-zoom
    private inner class ScaleListener : ScaleGestureDetector.SimpleOnScaleGestureListener() {
        override fun onScaleBegin(detector: ScaleGestureDetector): Boolean {
            // Show zoom label when pinch starts
            zoomLabel.visibility = View.VISIBLE
            return true
        }
        
        override fun onScale(detector: ScaleGestureDetector): Boolean {
            val scaleFactor = detector.scaleFactor
            val newZoomRatio = currentZoomRatio * scaleFactor
            
            // Clamp zoom within min/max bounds
            val clampedZoom = newZoomRatio.coerceIn(minZoomRatio, maxZoomRatio)
            
            // Apply zoom to camera
            camera?.cameraControl?.setZoomRatio(clampedZoom)
            currentZoomRatio = clampedZoom
            
            // Update zoom label
            zoomLabel.text = String.format("%.1fx", currentZoomRatio)
            
            return true
        }
        
        override fun onScaleEnd(detector: ScaleGestureDetector) {
            // Hide zoom label after 2 seconds
            zoomLabel.postDelayed({
                zoomLabel.visibility = View.GONE
            }, 2000)
        }
    }
}<|MERGE_RESOLUTION|>--- conflicted
+++ resolved
@@ -170,21 +170,12 @@
     private lateinit var cameraProviderFuture: ListenableFuture<ProcessCameraProvider>
     private var camera: Camera? = null
     
-<<<<<<< HEAD
     // Zoom related
     private var currentZoomRatio = 1.0f
     private val minZoomRatio = 1.0f
     private val maxZoomRatio = 10.0f
     private lateinit var scaleGestureDetector: ScaleGestureDetector
     var onZoomChanged: ((Float) -> Unit)? = null
-=======
-    // Zoom variables
-    private var currentZoomRatio = 1.0f
-    private var minZoomRatio = 1.0f
-    private var maxZoomRatio = 1.0f
-    private lateinit var scaleGestureDetector: ScaleGestureDetector
-    private lateinit var zoomLabel: TextView
->>>>>>> a7e9fbb8
 
     // detection thresholds (can be changed externally via setters)
     private var confidenceThreshold = 0.25  // initial value
@@ -223,7 +214,6 @@
         overlayView.translationZ = 100f
         previewContainer.elevation = 1f
         
-<<<<<<< HEAD
         // Initialize scale gesture detector for pinch-to-zoom
         scaleGestureDetector = ScaleGestureDetector(context, object : ScaleGestureDetector.SimpleOnScaleGestureListener() {
             override fun onScale(detector: ScaleGestureDetector): Boolean {
@@ -242,29 +232,6 @@
                 return true
             }
         })
-=======
-        // 5) Add zoom label
-        zoomLabel = TextView(context).apply {
-            text = "1.0x"
-            textSize = 16f
-            setTextColor(Color.WHITE)
-            setBackgroundColor(Color.argb(128, 0, 0, 0))
-            setPadding(16, 8, 16, 8)
-            visibility = View.GONE
-        }
-        
-        val zoomLabelParams = LayoutParams(
-            LayoutParams.WRAP_CONTENT,
-            LayoutParams.WRAP_CONTENT
-        ).apply {
-            gravity = Gravity.TOP or Gravity.CENTER_HORIZONTAL
-            topMargin = 32
-        }
-        addView(zoomLabel, zoomLabelParams)
-        
-        // Initialize pinch-to-zoom
-        scaleGestureDetector = ScaleGestureDetector(context, ScaleListener())
->>>>>>> a7e9fbb8
 
         Log.d(TAG, "YoloView init: forced TextureView usage for camera preview + overlay on top.")
     }
