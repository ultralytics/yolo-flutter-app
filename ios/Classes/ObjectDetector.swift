--- conflicted
+++ resolved
@@ -258,11 +258,7 @@
             var rect = prediction.boundingBox  // normalized xywh, origin lower left
 
             if screenRatio >= 1 {  // iPhone ratio = 1.218
-<<<<<<< HEAD
             // let transform = CGAffineTransform(scaleX: 1, y: -1).translatedBy(x: 0, y: -1)
-=======
-              let transform = CGAffineTransform(scaleX: 1, y: -1).translatedBy(x: 0, y: -1)
->>>>>>> 88437872
               let offset = (1 - screenRatio) * (0.5 - rect.minX)
               let transform = CGAffineTransform(scaleX: 1, y: -1).translatedBy(x: offset, y: -1)
               rect = rect.applying(transform)
