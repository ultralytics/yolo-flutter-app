--- conflicted
+++ resolved
@@ -179,16 +179,9 @@
 Use the `UltralyticsYoloCameraPreview` [widget](https://api.flutter.dev/flutter/widgets/Widget-class.html) to display the live camera feed and overlay prediction results.
 
 ```dart
-<<<<<<< HEAD
 final _controller = UltralyticsYoloCameraController(
   deferredProcessing: true, // deferred processing for better performance of android (Android only, default: false)
 );
-=======
-// Create a camera controller
-final _controller = UltralyticsYoloCameraController();
-
-// Add the preview widget to your UI
->>>>>>> 53915133
 UltralyticsYoloCameraPreview(
   predictor: objectDetector, // Pass your initialized predictor (ObjectDetector or ImageClassifier)
   controller: _controller, // Pass the camera controller
