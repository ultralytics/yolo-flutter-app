// Ultralytics 🚀 AGPL-3.0 License - https://ultralytics.com/license

import 'dart:io';
import 'package:archive/archive.dart';
import 'package:flutter/foundation.dart';
import 'package:flutter/services.dart';
import 'package:http/http.dart' as http;
import 'package:path_provider/path_provider.dart';
import '../models/model_type.dart';

/// Manages YOLO model loading, downloading, and caching.
///
/// This class handles:
/// - Checking for existing models in the app bundle
/// - Downloading models from the Ultralytics GitHub releases
/// - Extracting and caching models locally
/// - Platform-specific model path management
class ModelManager {
  /// Base URL for downloading model files from GitHub releases
  static const String _modelDownloadBaseUrl =
      'https://github.com/ultralytics/yolo-flutter-app/releases/download/v0.0.0';
  
  static const MethodChannel _channel = MethodChannel('yolo_single_image_channel');

  /// Callback for download progress updates (0.0 to 1.0)
  final void Function(double progress)? onDownloadProgress;

  /// Callback for status message updates
  final void Function(String message)? onStatusUpdate;

<<<<<<< HEAD
  ModelManager({
    this.onDownloadProgress, 
    this.onStatusUpdate,
  });

  /// Get the appropriate model path for the current platform and model type.
  /// For iOS: Always downloads model if not found locally to avoid crashes
  /// For Android: Checks bundled assets first, then downloaded models.
=======
  /// Creates a new ModelManager instance
  ///
  /// [onDownloadProgress] is called with progress updates during model downloads
  /// [onStatusUpdate] is called with status messages during model operations
  ModelManager({this.onDownloadProgress, this.onStatusUpdate});

  /// Gets the appropriate model path for the current platform and model type.
  ///
  /// Returns the path to the model file if it exists locally, or null if the model
  /// needs to be downloaded. The path format depends on the platform:
  /// - iOS: Path to .mlpackage directory
  /// - Android: Path to .tflite file
>>>>>>> 908ba449
  Future<String?> getModelPath(ModelType modelType) async {
    if (Platform.isIOS) {
      return _getIOSModelPath(modelType);
    } else if (Platform.isAndroid) {
      return _getAndroidModelPath(modelType);
    }
    return null;
  }
  
  /// Check if a model exists in the iOS bundle (Xcode project).
  /// This is useful to verify if a model is bundled before using it.
  Future<bool> isModelBundled(ModelType modelType) async {
    if (!Platform.isIOS) {
      return false;
    }
    
    final bundleCheck = await _checkModelExistsInBundle(modelType.modelName);
    return bundleCheck['exists'] == true;
  }
  
  /// Check if a model exists locally (downloaded).
  Future<bool> isModelDownloaded(ModelType modelType) async {
    if (Platform.isIOS) {
      final documentsDir = await getApplicationDocumentsDirectory();
      final modelDir = Directory(
        '${documentsDir.path}/${modelType.modelName}.mlpackage',
      );
      return modelDir.exists();
    } else if (Platform.isAndroid) {
      final documentsDir = await getApplicationDocumentsDirectory();
      final modelFile = File(
        '${documentsDir.path}/${modelType.modelName}.tflite',
      );
      return modelFile.exists();
    }
    return false;
  }
  
  /// Download model if not available locally.
  Future<String?> downloadModelIfNeeded(ModelType modelType) async {
    if (Platform.isIOS) {
      return _downloadIOSModel(modelType);
    }
    // Android download is handled in getAndroidModelPath
    return null;
  }

<<<<<<< HEAD
  /// Get iOS model path (.mlpackage format).
  /// This method checks in the following order:
  /// 1. Bundle models (if exists, returns model name)
  /// 2. Downloaded models (returns full path)
  /// 3. Downloads the model if not found
  Future<String?> _getIOSModelPath(ModelType modelType) async {
    _updateStatus('Checking for ${modelType.modelName} model...');

    // Step 1: Check if model exists in iOS bundle
    try {
      final bundleCheck = await _checkModelExistsInBundle(modelType.modelName);
      if (bundleCheck['exists'] == true) {
        debugPrint('Found bundled iOS model: ${modelType.modelName} at ${bundleCheck['location']}');
        // For bundled models, return just the model name
        // The native code will resolve the actual path
        return modelType.modelName;
      }
    } catch (e) {
      debugPrint('Error checking bundle for model: $e');
    }

    // Step 2: Check downloaded models
=======
  /// Gets the iOS model path (.mlpackage format)
  ///
  /// Checks for the model in the app's documents directory and downloads it if needed.
  /// Returns the path to the .mlpackage directory if successful, null otherwise.
  Future<String?> _getIOSModelPath(ModelType modelType) async {
    _updateStatus('Checking for ${modelType.modelName} model...');

    // Check if model exists in app bundle
>>>>>>> 908ba449
    final documentsDir = await getApplicationDocumentsDirectory();
    final modelDir = Directory(
      '${documentsDir.path}/${modelType.modelName}.mlpackage',
    );

    if (await modelDir.exists()) {
      // Verify it's a valid mlpackage by checking for Manifest.json
      final manifestFile = File('${modelDir.path}/Manifest.json');
      if (await manifestFile.exists()) {
        debugPrint('Found downloaded iOS model at: ${modelDir.path}');
        return modelDir.path;
      } else {
        debugPrint('Invalid mlpackage directory (missing Manifest.json), removing...');
        await modelDir.delete(recursive: true);
      }
    }
    
    // Step 3: Model not found anywhere, download it
    debugPrint('Model not found locally or in bundle, downloading...');
    _updateStatus('Downloading ${modelType.modelName} model...');
    return _downloadIOSModel(modelType);
  }
  
  /// Check if a model exists in the iOS bundle
  Future<Map<String, dynamic>> _checkModelExistsInBundle(String modelName) async {
    if (!Platform.isIOS) {
      return {'exists': false};
    }
    
    try {
      final result = await _channel.invokeMethod('checkModelExists', {
        'modelPath': modelName,
      });
      return Map<String, dynamic>.from(result);
    } catch (e) {
      debugPrint('Error checking model in bundle: $e');
      return {'exists': false};
    }
  }
  
  /// Download iOS model (.mlpackage format).
  Future<String?> _downloadIOSModel(ModelType modelType) async {
    final documentsDir = await getApplicationDocumentsDirectory();
    final modelDir = Directory(
      '${documentsDir.path}/${modelType.modelName}.mlpackage',
    );
    
    // If already exists, return it
    if (await modelDir.exists()) {
      return modelDir.path;
    }
    
    _updateStatus('Downloading ${modelType.modelName} model...');

    final zipFile = File(
      '${documentsDir.path}/${modelType.modelName}.mlpackage.zip',
    );
    final url = '$_modelDownloadBaseUrl/${modelType.modelName}.mlpackage.zip';

    try {
      final client = http.Client();
      final request = await client.send(http.Request('GET', Uri.parse(url)));
      final contentLength = request.contentLength ?? 0;

      // Download with progress tracking
      final bytes = <int>[];
      int downloadedBytes = 0;

      await for (final chunk in request.stream) {
        bytes.addAll(chunk);
        downloadedBytes += chunk.length;

        if (contentLength > 0) {
          final progress = downloadedBytes / contentLength;
          onDownloadProgress?.call(progress);
        }
      }

      await zipFile.writeAsBytes(bytes);
      client.close();

      // Extract the zip file
      _updateStatus('Extracting model...');
      final archive = ZipDecoder().decodeBytes(await zipFile.readAsBytes());

      // Check if the archive has a redundant top-level directory
      // This happens when the mlpackage directory itself was zipped
      bool hasRedundantDirectory = false;
      String? redundantDirPrefix;
      
      // Check if all files start with the same directory name
      if (archive.files.isNotEmpty) {
        final firstPath = archive.files.first.name;
        if (firstPath.contains('/')) {
          final topDir = firstPath.split('/').first;
          // Check if it's a redundant mlpackage directory
          if (topDir.endsWith('.mlpackage')) {
            // Check if ALL files start with this directory
            hasRedundantDirectory = archive.files.every((f) => 
              f.name.startsWith('$topDir/') || f.name == topDir
            );
            if (hasRedundantDirectory) {
              redundantDirPrefix = '$topDir/';
              debugPrint('Detected redundant directory structure: $topDir');
            }
          }
        }
      }

      // Create the mlpackage directory first
      await modelDir.create(recursive: true);
      debugPrint('Created mlpackage directory: ${modelDir.path}');

      for (final file in archive) {
        String filename = file.name;
        
        // Remove redundant directory prefix if present
        if (hasRedundantDirectory && redundantDirPrefix != null) {
          if (filename.startsWith(redundantDirPrefix)) {
            filename = filename.substring(redundantDirPrefix.length);
          } else if (filename == redundantDirPrefix.replaceAll('/', '')) {
            // Skip the directory entry itself
            continue;
          }
        }
        
        // Skip empty filenames
        if (filename.isEmpty) continue;
        
        if (file.isFile) {
          final data = file.content as List<int>;
          // Extract files into the mlpackage directory
          final outputFile = File('${modelDir.path}/$filename');
          await outputFile.parent.create(recursive: true);
          await outputFile.writeAsBytes(data);
          debugPrint('Extracted: ${outputFile.path}');
        } else if (!hasRedundantDirectory) {
          // Only create directories if we're not stripping a redundant prefix
          final dir = Directory('${modelDir.path}/$filename');
          await dir.create(recursive: true);
          debugPrint('Created directory: ${dir.path}');
        }
      }

      // Clean up zip file
      await zipFile.delete();

      // Verify extraction
      if (await modelDir.exists()) {
        return modelDir.path;
      } else {
        debugPrint('Error: mlpackage directory not found after extraction');
      }
    } catch (e) {
      debugPrint('Failed to download/extract iOS model: $e');
      if (await zipFile.exists()) {
        await zipFile.delete();
      }
      // Clean up the model directory if extraction failed
      if (await modelDir.exists()) {
        await modelDir.delete(recursive: true);
      }
    }

    return null;
  }

  /// Gets the Android model path (.tflite format)
  ///
  /// Checks for the model in the app's assets and local storage, and downloads it if needed.
  /// Returns the path to the .tflite file if successful, null otherwise.
  Future<String?> _getAndroidModelPath(ModelType modelType) async {
    _updateStatus('Checking for ${modelType.modelName} model...');

    // First check if model exists in assets (bundled)
    final bundledModelName = '${modelType.modelName}.tflite';

    try {
      // Try to load from assets
      await rootBundle.load('assets/models/$bundledModelName');
      debugPrint('Using bundled Android model: $bundledModelName');
      return bundledModelName;
    } catch (e) {
      // Model not in assets, continue to check local storage
      debugPrint('Model not found in assets, checking local storage...');
    }

    // Check if model exists in local storage (previously downloaded)
    final documentsDir = await getApplicationDocumentsDirectory();
    final modelFile = File(
      '${documentsDir.path}/${modelType.modelName}.tflite',
    );

    if (await modelFile.exists()) {
      debugPrint('Found existing Android model at: ${modelFile.path}');
      return modelFile.path;
    }

    // Download model from GitHub
    _updateStatus('Downloading ${modelType.modelName} model...');

    final url = '$_modelDownloadBaseUrl/${modelType.modelName}.tflite';

    try {
      final client = http.Client();
      final request = await client.send(http.Request('GET', Uri.parse(url)));
      final contentLength = request.contentLength ?? 0;

      // Download with progress tracking
      final bytes = <int>[];
      int downloadedBytes = 0;

      await for (final chunk in request.stream) {
        bytes.addAll(chunk);
        downloadedBytes += chunk.length;

        if (contentLength > 0) {
          final progress = downloadedBytes / contentLength;
          onDownloadProgress?.call(progress);
        }
      }

      client.close();

      if (bytes.isNotEmpty) {
        await modelFile.writeAsBytes(bytes);
        return modelFile.path;
      }
    } catch (e) {
      debugPrint('Failed to download Android model: $e');
    }

    return null;
  }

  /// Clears all downloaded models from local storage
  ///
  /// This removes both iOS (.mlpackage) and Android (.tflite) models
  /// from the app's documents directory.
  Future<void> clearCache() async {
    _updateStatus('Clearing model cache...');
    final documentsDir = await getApplicationDocumentsDirectory();

    // Clear all model files
    for (final modelType in ModelType.values) {
      // Android models
      final tfliteFile = File(
        '${documentsDir.path}/${modelType.modelName}.tflite',
      );
      if (await tfliteFile.exists()) {
        await tfliteFile.delete();
        debugPrint('Deleted cached Android model: ${modelType.modelName}.tflite');
      }

      // iOS models
      final mlPackageDir = Directory(
        '${documentsDir.path}/${modelType.modelName}.mlpackage',
      );
      if (await mlPackageDir.exists()) {
        await mlPackageDir.delete(recursive: true);
        debugPrint('Deleted cached iOS model: ${modelType.modelName}.mlpackage');
      }
    }
    
    debugPrint('Model cache cleared successfully');
    _updateStatus('Cache cleared');
  }
  
  /// Force re-download a specific model (useful for debugging).
  Future<String?> forceDownloadModel(ModelType modelType) async {
    _updateStatus('Force downloading ${modelType.modelName} model...');
    
    if (Platform.isIOS) {
      // Delete existing model if any
      final documentsDir = await getApplicationDocumentsDirectory();
      final modelDir = Directory(
        '${documentsDir.path}/${modelType.modelName}.mlpackage',
      );
      if (await modelDir.exists()) {
        await modelDir.delete(recursive: true);
        debugPrint('Deleted existing model before re-download');
      }
      
      return _downloadIOSModel(modelType);
    } else if (Platform.isAndroid) {
      // Delete existing model if any
      final documentsDir = await getApplicationDocumentsDirectory();
      final modelFile = File(
        '${documentsDir.path}/${modelType.modelName}.tflite',
      );
      if (await modelFile.exists()) {
        await modelFile.delete();
        debugPrint('Deleted existing model before re-download');
      }
      
      // Re-download by calling the existing download logic
      _updateStatus('Downloading ${modelType.modelName} model...');
      final url = '$_modelDownloadBaseUrl/${modelType.modelName}.tflite';
      
      try {
        final client = http.Client();
        final request = await client.send(http.Request('GET', Uri.parse(url)));
        final contentLength = request.contentLength ?? 0;

        // Download with progress tracking
        final bytes = <int>[];
        int downloadedBytes = 0;

        await for (final chunk in request.stream) {
          bytes.addAll(chunk);
          downloadedBytes += chunk.length;

          if (contentLength > 0) {
            final progress = downloadedBytes / contentLength;
            onDownloadProgress?.call(progress);
          }
        }

        client.close();

        if (bytes.isNotEmpty) {
          await modelFile.writeAsBytes(bytes);
          return modelFile.path;
        }
      } catch (e) {
        debugPrint('Failed to download Android model: $e');
      }
    }
    
    return null;
  }

  /// Checks if a model is available locally (either bundled or downloaded)
  ///
  /// Returns true if the model exists and is ready to use, false otherwise.
  Future<bool> isModelAvailable(ModelType modelType) async {
    final path = await getModelPath(modelType);
    return path != null;
  }

  /// Updates the status message and logs it
  void _updateStatus(String message) {
    debugPrint('ModelManager: $message');
    onStatusUpdate?.call(message);
  }
}<|MERGE_RESOLUTION|>--- conflicted
+++ resolved
@@ -28,29 +28,23 @@
   /// Callback for status message updates
   final void Function(String message)? onStatusUpdate;
 
-<<<<<<< HEAD
+  /// Creates a new ModelManager instance
+  ///
+  /// [onDownloadProgress] is called with progress updates during model downloads
+  /// [onStatusUpdate] is called with status messages during model operations
   ModelManager({
     this.onDownloadProgress, 
     this.onStatusUpdate,
   });
 
-  /// Get the appropriate model path for the current platform and model type.
+  /// Gets the appropriate model path for the current platform and model type.
   /// For iOS: Always downloads model if not found locally to avoid crashes
   /// For Android: Checks bundled assets first, then downloaded models.
-=======
-  /// Creates a new ModelManager instance
-  ///
-  /// [onDownloadProgress] is called with progress updates during model downloads
-  /// [onStatusUpdate] is called with status messages during model operations
-  ModelManager({this.onDownloadProgress, this.onStatusUpdate});
-
-  /// Gets the appropriate model path for the current platform and model type.
   ///
   /// Returns the path to the model file if it exists locally, or null if the model
   /// needs to be downloaded. The path format depends on the platform:
   /// - iOS: Path to .mlpackage directory
   /// - Android: Path to .tflite file
->>>>>>> 908ba449
   Future<String?> getModelPath(ModelType modelType) async {
     if (Platform.isIOS) {
       return _getIOSModelPath(modelType);
@@ -98,12 +92,14 @@
     return null;
   }
 
-<<<<<<< HEAD
-  /// Get iOS model path (.mlpackage format).
+  /// Gets the iOS model path (.mlpackage format).
   /// This method checks in the following order:
   /// 1. Bundle models (if exists, returns model name)
   /// 2. Downloaded models (returns full path)
   /// 3. Downloads the model if not found
+  ///
+  /// Checks for the model in the app's documents directory and downloads it if needed.
+  /// Returns the path to the .mlpackage directory if successful, null otherwise.
   Future<String?> _getIOSModelPath(ModelType modelType) async {
     _updateStatus('Checking for ${modelType.modelName} model...');
 
@@ -121,16 +117,6 @@
     }
 
     // Step 2: Check downloaded models
-=======
-  /// Gets the iOS model path (.mlpackage format)
-  ///
-  /// Checks for the model in the app's documents directory and downloads it if needed.
-  /// Returns the path to the .mlpackage directory if successful, null otherwise.
-  Future<String?> _getIOSModelPath(ModelType modelType) async {
-    _updateStatus('Checking for ${modelType.modelName} model...');
-
-    // Check if model exists in app bundle
->>>>>>> 908ba449
     final documentsDir = await getApplicationDocumentsDirectory();
     final modelDir = Directory(
       '${documentsDir.path}/${modelType.modelName}.mlpackage',
