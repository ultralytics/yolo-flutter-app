--- conflicted
+++ resolved
@@ -98,13 +98,23 @@
   Future<String?> _getAndroidModelPath(ModelType modelType) async {
     _updateStatus('Checking for ${modelType.modelName} model...');
     final bundledName = '${modelType.modelName}.tflite';
-    try {
-      await rootBundle.load('assets/models/$bundledName');
-      return bundledName;
+    
+    // Check Android native assets first
+    try {
+      final result = await _channel.invokeMethod('checkModelExists', {
+        'modelPath': bundledName,
+      });
+      if (result != null && result['exists'] == true) {
+        return result['location'] == 'assets' ? bundledName : result['path'] as String;
+      }
     } catch (_) {}
+    
+    // Check local storage
     final dir = await getApplicationDocumentsDirectory();
     final modelFile = File('${dir.path}/$bundledName');
     if (await modelFile.exists()) return modelFile.path;
+    
+    // Download if not found
     _updateStatus('Downloading ${modelType.modelName} model...');
     final bytes = await _downloadFile('$_modelDownloadBaseUrl/$bundledName');
     if (bytes != null && bytes.isNotEmpty) {
@@ -185,7 +195,6 @@
     }
   }
 
-<<<<<<< HEAD
   /// Helper method to download and extract model
   Future<String?> _downloadAndExtract(
     ModelType modelType,
@@ -199,190 +208,6 @@
     return ext.contains('zip')
         ? await _extractZip(bytes, targetDir, modelType.modelName)
         : (await File(targetDir.path).writeAsBytes(bytes), targetDir.path).$2;
-=======
-  /// Gets the Android model path (.tflite format)
-  ///
-  /// Checks for the model in the app's assets and local storage, and downloads it if needed.
-  /// Returns the path to the .tflite file if successful, null otherwise.
-  Future<String?> _getAndroidModelPath(ModelType modelType) async {
-    _updateStatus('Checking for ${modelType.modelName} model...');
-
-    final bundledModelName = '${modelType.modelName}.tflite';
-    final documentsDir = await getApplicationDocumentsDirectory();
-
-    // Check order:
-    // 1. Android native assets (android/app/src/main/assets/)
-    // 2. Local storage (previously downloaded)
-    // 3. Download from GitHub if not found
-
-    // Step 1: Check Android native assets first
-    try {
-      final result = await _channel.invokeMethod('checkModelExists', {
-        'modelPath': bundledModelName,
-      });
-
-      if (result != null && result['exists'] == true) {
-        debugPrint(
-          'Found model in Android ${result['location']}: ${result['path']}',
-        );
-        // Return just the filename for assets, native code will load from assets
-        if (result['location'] == 'assets') {
-          return bundledModelName;
-        }
-        // Return full path for filesystem
-        return result['path'] as String;
-      }
-    } catch (e) {
-      debugPrint('Error checking Android assets: $e');
-    }
-
-    // Step 2: Check local storage (previously downloaded)
-    final modelFile = File(
-      '${documentsDir.path}/${modelType.modelName}.tflite',
-    );
-
-    if (await modelFile.exists()) {
-      return modelFile.path;
-    }
-
-    // Step 3: Download model from GitHub
-    _updateStatus('Downloading ${modelType.modelName} model...');
-
-    final url = '$_modelDownloadBaseUrl/${modelType.modelName}.tflite';
-
-    try {
-      final client = http.Client();
-      final request = await client.send(http.Request('GET', Uri.parse(url)));
-      final contentLength = request.contentLength ?? 0;
-
-      // Download with progress tracking
-      final bytes = <int>[];
-      int downloadedBytes = 0;
-
-      await for (final chunk in request.stream) {
-        bytes.addAll(chunk);
-        downloadedBytes += chunk.length;
-
-        if (contentLength > 0) {
-          final progress = downloadedBytes / contentLength;
-          onDownloadProgress?.call(progress);
-        }
-      }
-
-      client.close();
-
-      if (bytes.isNotEmpty) {
-        await modelFile.writeAsBytes(bytes);
-        return modelFile.path;
-      }
-    } catch (e) {
-      debugPrint('Failed to download Android model: $e');
-      _updateStatus('Failed to download model: ${e.toString()}');
-    }
-
-    return null;
-  }
-
-  /// Clears all downloaded models from local storage
-  ///
-  /// This removes both iOS (.mlpackage) and Android (.tflite) models
-  /// from the app's documents directory.
-  Future<void> clearCache() async {
-    _updateStatus('Clearing model cache...');
-    final documentsDir = await getApplicationDocumentsDirectory();
-
-    // Clear all model files
-    for (final modelType in ModelType.values) {
-      // Android models
-      final tfliteFile = File(
-        '${documentsDir.path}/${modelType.modelName}.tflite',
-      );
-      if (await tfliteFile.exists()) {
-        await tfliteFile.delete();
-        debugPrint(
-          'Deleted cached Android model: ${modelType.modelName}.tflite',
-        );
-      }
-
-      // iOS models
-      final mlPackageDir = Directory(
-        '${documentsDir.path}/${modelType.modelName}.mlpackage',
-      );
-      if (await mlPackageDir.exists()) {
-        await mlPackageDir.delete(recursive: true);
-        debugPrint(
-          'Deleted cached iOS model: ${modelType.modelName}.mlpackage',
-        );
-      }
-    }
-
-    debugPrint('Model cache cleared successfully');
-    _updateStatus('Cache cleared');
-  }
-
-  /// Force re-download a specific model (useful for debugging).
-  Future<String?> forceDownloadModel(ModelType modelType) async {
-    _updateStatus('Force downloading ${modelType.modelName} model...');
-
-    if (Platform.isIOS) {
-      // Delete existing model if any
-      final documentsDir = await getApplicationDocumentsDirectory();
-      final modelDir = Directory(
-        '${documentsDir.path}/${modelType.modelName}.mlpackage',
-      );
-      if (await modelDir.exists()) {
-        await modelDir.delete(recursive: true);
-        debugPrint('Deleted existing model before re-download');
-      }
-
-      return _downloadIOSModel(modelType);
-    } else if (Platform.isAndroid) {
-      // Delete existing model if any
-      final documentsDir = await getApplicationDocumentsDirectory();
-      final modelFile = File(
-        '${documentsDir.path}/${modelType.modelName}.tflite',
-      );
-      if (await modelFile.exists()) {
-        await modelFile.delete();
-        debugPrint('Deleted existing model before re-download');
-      }
-
-      // Re-download by calling the existing download logic
-      _updateStatus('Downloading ${modelType.modelName} model...');
-      final url = '$_modelDownloadBaseUrl/${modelType.modelName}.tflite';
-
-      try {
-        final client = http.Client();
-        final request = await client.send(http.Request('GET', Uri.parse(url)));
-        final contentLength = request.contentLength ?? 0;
-
-        // Download with progress tracking
-        final bytes = <int>[];
-        int downloadedBytes = 0;
-
-        await for (final chunk in request.stream) {
-          bytes.addAll(chunk);
-          downloadedBytes += chunk.length;
-
-          if (contentLength > 0) {
-            final progress = downloadedBytes / contentLength;
-            onDownloadProgress?.call(progress);
-          }
-        }
-
-        client.close();
-
-        if (bytes.isNotEmpty) {
-          await modelFile.writeAsBytes(bytes);
-          return modelFile.path;
-        }
-      } catch (e) {
-        debugPrint('Failed to download Android model: $e');
-      }
-    }
-
-    return null;
->>>>>>> 6456a092
   }
 
   /// Updates the status message
