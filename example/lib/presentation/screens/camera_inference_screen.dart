--- conflicted
+++ resolved
@@ -3,13 +3,7 @@
 import 'package:flutter/material.dart';
 import 'package:ultralytics_yolo/yolo_result.dart';
 import 'package:ultralytics_yolo/yolo_view.dart';
-<<<<<<< HEAD
 import '../../models/models.dart';
-=======
-import 'package:ultralytics_yolo/yolo_streaming_config.dart';
-import '../../models/model_type.dart';
-import '../../models/slider_type.dart';
->>>>>>> 2cd36686
 import '../../services/model_manager.dart';
 
 /// A screen that demonstrates real-time YOLO inference using the device camera.
@@ -33,12 +27,8 @@
   double _iouThreshold = 0.45;
   int _numItemsThreshold = 30;
   double _currentFps = 0.0;
-<<<<<<< HEAD
   int _frameCount = 0;
   DateTime _lastFpsUpdate = DateTime.now();
-=======
-
->>>>>>> 2cd36686
   SliderType _activeSlider = SliderType.none;
   ModelType _selectedModel = ModelType.detect;
   bool _isModelLoading = false;
@@ -74,7 +64,6 @@
   ///
   /// Updates the UI with:
   /// - Number of detections
-<<<<<<< HEAD
   /// - FPS calculation
   void _onDetectionResults(List<YOLOResult> results) {
     if (!mounted) return;
@@ -87,23 +76,6 @@
       _lastFpsUpdate = now;
     }
     setState(() => _detectionCount = results.length);
-=======
-  /// - Debug information for first few detections
-  void _onDetectionResults(List<YOLOResult> results) {
-    if (!mounted) return;
-
-    setState(() {
-      _detectionCount = results.length;
-    });
-
-    // Debug first few detections
-    for (var i = 0; i < results.length && i < 3; i++) {
-      final r = results[i];
-      debugPrint(
-        'Detection $i: ${r.className} (${(r.confidence * 100).toStringAsFixed(1)}%) at ${r.boundingBox}',
-      );
-    }
->>>>>>> 2cd36686
   }
 
   @override
@@ -123,31 +95,11 @@
               task: _selectedModel.task,
               streamingConfig: const YOLOStreamingConfig.minimal(),
               onResult: _onDetectionResults,
-<<<<<<< HEAD
               onPerformanceMetrics: (metrics) =>
                   mounted ? setState(() => _currentFps = metrics.fps) : null,
               onZoomChanged: (zoomLevel) => mounted
                   ? setState(() => _currentZoomLevel = zoomLevel)
                   : null,
-=======
-              onPerformanceMetrics: (metrics) {
-                debugPrint(
-                  'Performance Metrics - FPS: ${metrics.fps}, Processing: ${metrics.processingTimeMs}ms',
-                );
-                if (mounted) {
-                  setState(() {
-                    _currentFps = metrics.fps;
-                  });
-                }
-              },
-              onZoomChanged: (zoomLevel) {
-                if (mounted) {
-                  setState(() {
-                    _currentZoomLevel = zoomLevel;
-                  });
-                }
-              },
->>>>>>> 2cd36686
             )
           else if (_isModelLoading)
             Container(
